--- conflicted
+++ resolved
@@ -1,9 +1,6 @@
-<<<<<<< HEAD
+from __future__ import annotations
+
 import numpy as np
-=======
-from __future__ import annotations
-
->>>>>>> 85e80c27
 import opcua
 import logging
 from time import sleep, time, asctime, localtime
