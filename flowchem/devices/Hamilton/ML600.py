"""
This module is used to control Hamilton ML600 syringe pump via the protocol1/RNO+.
"""

from __future__ import annotations

import io
import string
import time
import warnings

import serial
import logging
import threading
from enum import IntEnum
from dataclasses import dataclass
from typing import Union, Tuple, Optional
from serial import PARITY_EVEN, SEVENBITS, STOPBITS_ONE, PARITY_ODD
from threading import Thread


class ML600Exception(Exception):
    """ General pump exception """

    pass


class InvalidConfiguration(ML600Exception):
    """ Used for failure in the serial communication """

    pass


class InvalidArgument(ML600Exception):
    """ A valid command was followed by an invalid command_value, usually out of accepted range """

    pass


@dataclass
class Protocol1CommandTemplate:
    """ Class representing a pump command and its expected reply, but without target pump number """

    command: str
    optional_parameter: str = ""
    execute_command: bool = True

    def to_pump(
        self, address: int, command_value: str = "", argument_value: str = ""
    ) -> Protocol1Command:
        """ Returns a Protocol11Command by adding to the template pump address and command arguments """
        return Protocol1Command(
            target_pump_num=address,
            command=self.command,
            optional_parameter=self.optional_parameter,
            command_value=command_value,
            argument_value=argument_value,
            execute_command=self.execute_command,
        )


@dataclass
class Protocol1Command(Protocol1CommandTemplate):
    """ Class representing a pump command and its expected reply """

    # TODO move these two vars elsewhere!
    # ':' is used for broadcast within the daisy chain.
    PUMP_ADDRESS = {
        pump_num: address
        for (pump_num, address) in enumerate(string.ascii_lowercase[:16], start=1)
    }
    # # i.e. PUMP_ADDRESS = {1: 'a', 2: 'b', 3: 'c', 4: 'd', ..., 16: 'p'}

    target_pump_num: Optional[int] = 1
    command_value: Optional[str] = None
    argument_value: Optional[str] = None

    def compile(self, command_string: Optional = None) -> str:
        """
        Create actual command byte by prepending pump address to command and appending executing command.
        """
        assert self.target_pump_num in range(1, 17)
        if not command_string:
            command_string = self._compile()

        command_string = f"{self.PUMP_ADDRESS[self.target_pump_num]}" \
                         f"{command_string}"

        if self.execute_command is True:
            command_string += "R"

        return command_string + "\r"

    def _compile(self) -> str:
        """
        Create command string for individual pump. from that, up to two commands can be compiled, by appending pump address and adding run value
        """
        if not self.command_value:
            self.command_value = ""

        compiled_command = (
            f"{self.command}{self.command_value}"
        )
        if self.argument_value:
            compiled_command += f"{self.optional_parameter}{self.argument_value}"
        # Add execution flag at the end

        return compiled_command


class HamiltonPumpIO:
    """ Setup with serial parameters, low level IO"""

    ACKNOWLEDGE = chr(6)
    NEGATIVE_ACKNOWLEDGE = chr(21)

    def __init__(
        self,
        port: Union[int, str],
        baud_rate: int = 9600,
        hw_initialization: bool = True,
    ):
        """
        Initialize communication on the serial port where the pumps are located and initialize them
        Args:
            port: Serial port identifier
            baud_rate: Well, the baud rate :D
            hw_initialization: Whether each pumps has to be initialized. Note that this might be undesired!
        """
        if baud_rate not in serial.serialutil.SerialBase.BAUDRATES:
            raise InvalidConfiguration(f"Invalid baud rate provided {baud_rate}!")

        if isinstance(port, int):
            port = f"COM{port}"

        self.logger = logging.getLogger(__name__).getChild(self.__class__.__name__)
        self.lock = threading.Lock()

        try:
            # noinspection PyPep8
            self._serial = serial.Serial(
                port=port,
                baudrate=baud_rate,
                parity=PARITY_ODD,
                stopbits=STOPBITS_ONE,
                bytesize=SEVENBITS,
                timeout=0.1,
            )  # type: Union[serial.serialposix.Serial, serial.serialwin32.Serial]
        except serial.serialutil.SerialException as e:
            raise InvalidConfiguration(
                f"Check serial port availability! [{port}]"
            ) from e

        # noinspection PyTypeChecker
        self.sio = io.TextIOWrapper(
            buffer=io.BufferedRWPair(self._serial, self._serial),
            line_buffering=True,
            newline="\r",
        )

        # This has to be run after each power cycle to assign addresses to pumps
        self.num_pump_connected = self._assign_pump_address()
        if hw_initialization:
            self._hw_init()

    def _assign_pump_address(self) -> int:
        """
        To be run on init, auto assign addresses to pumps based on their position on the daisy chain!
        A custom command syntax with no addresses is used here so read and write has been rewritten
        """
        self._write("1a\r")
        reply = self._read_reply()
        if reply and reply[:1] == "1":
            # reply[1:2] should be the address of the last pump. However, this does not work reliably.
            # So here we enumerate the pumps explicitly instead
            last_pump = 0
            for pump_num, address in Protocol1Command.PUMP_ADDRESS.items():
                self._write(f"{address}UR\r")
                if "NV01" in self._read_reply():
                    last_pump = pump_num
                else:
                    break
            self.logger.debug(f"Found {last_pump} pumps on {self._serial.port}!")
            return int(last_pump)
        else:
            raise InvalidConfiguration(f"No pump available on {self._serial.port}")

    def _hw_init(self):
        """ Send to all pumps the HW initialization command (i.e. homing) """
        self._write(":KR\r")
        self._write(":VR\r")# Broadcast: initialize + execute
        # Note: no need to consume reply here because there is none (since we are using broadcast)

    def _write(self, command: str):
        """ Writes a command to the pump """
        self.logger.debug(f"Sending {repr(command)}")
        try:
            self.sio.write(command)
        except serial.serialutil.SerialException as e:
            raise InvalidConfiguration from e

    def _read_reply(self) -> str:
        """ Reads the pump reply from serial communication """
        reply_string = self.sio.readline()
        self.logger.debug(f"Reply received: {reply_string}")
        return reply_string

    def parse_response(self, response: str) -> Tuple[bool, str]:
        """ Split a received line in its components: success, reply """
        if response[:1] == HamiltonPumpIO.ACKNOWLEDGE:
            self.logger.debug("Positive acknowledge received")
            success = True
        elif response[:1] == HamiltonPumpIO.NEGATIVE_ACKNOWLEDGE:
            self.logger.debug("Negative acknowledge received")
            success = False
        else:
            raise ML600Exception(f"This should not happen. Invalid reply: {response}!")

        return success, response[1:].rstrip()

    def reset_buffer(self):
        """ Reset input buffer before reading from serial. In theory not necessary if all replies are consumed... """
        try:
            self._serial.reset_input_buffer()
        except serial.PortNotOpenError as e:
            raise InvalidConfiguration from e

    def write_and_read_reply(self, command: list[Protocol1Command] | Protocol1Command) -> str:

        """ Main HamiltonPumpIO method.
        Sends a command to the pump, read the replies and returns it, optionally parsed """
        command_compiled = ""
        with self.lock:
            self.reset_buffer()
            if type(command) != list:
                command = [command]
            for com in command:
                command_compiled += com._compile()
            com_comp = com.compile(command_compiled)
            self._write(com_comp)
            response = self._read_reply()

        if not response:
            raise InvalidConfiguration(
                f"No response received from pump, check pump address! "
                f"(Currently set to {command[0].target_pump_num})"
            )

        # Parse reply
        success, parsed_response = self.parse_response(response)

        assert success is True  # :)
        return parsed_response

    @property
    def name(self) -> Optional[str]:
        """ This is used to provide a nice-looking default name to pumps based on their serial connection. """
        try:
            return self._serial.name
        except AttributeError:
            return None


class ML600Commands:
    """ Just a collection of commands. Grouped here to ease future, unlikely, changes. """

    PAUSE = Protocol1CommandTemplate(command="K", execute_command=False)
    RESUME = Protocol1CommandTemplate(command="$", execute_command=False)
    CLEAR_BUFFER = Protocol1CommandTemplate(command="V", execute_command=False)

    STATUS = Protocol1CommandTemplate(command="U")
    INIT_ALL = Protocol1CommandTemplate(command="X", optional_parameter="S")
    INIT_VALVE_ONLY = Protocol1CommandTemplate(command="LX")
    INIT_SYRINGE_ONLY = Protocol1CommandTemplate(command="X1", optional_parameter="S")

    # only works for pumps with two syringe drivers
    SET_VALVE_CONTINUOUS_DISPENSE = Protocol1CommandTemplate(command="LST19")
    # only works for pumps with two syringe drivers
    SET_VALVE_DUAL_DILUTOR = Protocol1CommandTemplate(command="LST20")
    # if there are two drivers, both sides can be selected
    SELECT_LEFT_SYRINGE = Protocol1CommandTemplate(command="B")
    SELECT_RIGHT_SYRINGE = Protocol1CommandTemplate(command="C")

    # SYRINGE POSITION
    PICKUP = Protocol1CommandTemplate(command="P", optional_parameter="S")
    DELIVER = Protocol1CommandTemplate(command="D", optional_parameter="S")
    ABSOLUTE_MOVE = Protocol1CommandTemplate(command="M", optional_parameter="S")

    # VALVE POSITION
    VALVE_TO_INLET = Protocol1CommandTemplate(command="I")
    VALVE_TO_OUTLET = Protocol1CommandTemplate(command="O")
    VALVE_TO_WASH = Protocol1CommandTemplate(command="W")
    VALVE_BY_NAME_CW = Protocol1CommandTemplate(command="LP0")
    VALVE_BY_NAME_CCW = Protocol1CommandTemplate(command="LP1")
    VALVE_BY_ANGLE_CW = Protocol1CommandTemplate(command="LA0")
    VALVE_BY_ANGLE_CCW = Protocol1CommandTemplate(command="LA1")

    # STATUS REQUEST
    # INFORMATION REQUEST -- these all returns Y/N/* where * means busy
    REQUEST_DONE = Protocol1CommandTemplate(command="F")
    SYRINGE_HAS_ERROR = Protocol1CommandTemplate(command="Z")
    VALVE_HAS_ERROR = Protocol1CommandTemplate(command="G")
    IS_SINGLE_SYRINGE = Protocol1CommandTemplate(command="H")
    # STATUS REQUEST  - these have complex responses, see relevant methods for details.
    STATUS_REQUEST = Protocol1CommandTemplate(command="E1")
    ERROR_REQUEST = Protocol1CommandTemplate(command="E2")
    TIMER_REQUEST = Protocol1CommandTemplate(command="E3")
    BUSY_STATUS = Protocol1CommandTemplate(command="T1")
    ERROR_STATUS = Protocol1CommandTemplate(command="T2")
    # PARAMETER REQUEST
    SYRINGE_DEFAULT_SPEED = Protocol1CommandTemplate(
        command="YQS"
    )  # 2-3692 seconds per stroke
    CURRENT_SYRINGE_POSITION = Protocol1CommandTemplate(command="YQP")  # 0-52800 steps
    SYRINGE_DEFAULT_BACKOFF = Protocol1CommandTemplate(command="YQB")  # 0-1000 steps, these are per feault 80 for <= 1mL and 96 above. This is just the distance that the plunger retracts after initialisation reaches the overload point. This is done to not compress the plunger
    CURRENT_VALVE_POSITION = Protocol1CommandTemplate(
        command="LQP"
    )  # 1-8 (see docs, Table 3.2.2)
    GET_RETURN_STEPS = Protocol1CommandTemplate(command="YQN")  # 0-1000 steps
    # PARAMETER CHANGE
    SET_RETURN_STEPS = Protocol1CommandTemplate(command="YSN")  # 0-1000, return steps increase accuracy and precision. This is done by moving past the syringe position setpoint and then moving back the amount of set steps. This reduces mechanical system backlash
    # VALVE REQUEST
    VALVE_ANGLE = Protocol1CommandTemplate(command="LQA")  # 0-359 degrees
    VALVE_CONFIGURATION = Protocol1CommandTemplate(
        command="YQS"
    )  # 11-20 (see docs, Table 3.2.2)
    #Set valve speed
    SET_VALVE_SPEED = Protocol1CommandTemplate(command="LSF")  # 15-720 degrees per sec
    #Set valve speed
    GET_VALVE_SPEED = Protocol1CommandTemplate(command="LQF")
    # TIMER REQUEST
    TIMER_DELAY = Protocol1CommandTemplate(command="<T")  # 0–99999999 ms
    # FIRMWARE REQUEST
    FIRMWARE_VERSION = Protocol1CommandTemplate(
        command="U"
    )  # xxii.jj.k (ii major, jj minor, k revision)


class ML600:
    """" ML600 implementation according to docs. Tested on 61501-01 (single syringe).

    From docs:
    To determine the volume dispensed per step the total syringe volume is divided by
    48,000 steps. All Hamilton instrument syringes are designed with a 60 mm stroke
    length and the Microlab 600 is designed to move 60 mm in 48,000 steps. For
    example to dispense 9 mL from a 10 mL syringe you would determine the number of
    steps by multiplying 48000 steps (9 mL/10 mL) to get 43,200 steps.
    """
    # TODO the "dirty approach" to use both valves is actually setting to continuous pumping, then input and output can be selected, however on the right syringe the input and output are reverted (or one swaps the tubing...)
    # Anyway, valves should be switched by degree and not by name, but one needs to know and be sure which exact valve was initialized
    class ValvePositionName(IntEnum):
        """ Maps valve position to the corresponding number """

        POSITION_1 = 1
        # POSITION_2 = 2
        POSITION_3 = 3
        INPUT = 9  # 9 is default inlet, i.e. 1
        OUTPUT = 10  # 10 is default outlet, i.e. 3
        WASH = 11  # 11 is default wash, i.e. undefined

    VALID_SYRINGE_VOLUME = {
        0.01,
        0.025,
        0.05,
        0.1,
        0.25,
        0.5,
        1.0,
        2.5,
        5.0,
        10.0,
        25.0,
        50.0,
    }

    def __init__(
        self,
        pump_io: HamiltonPumpIO,
        syringe_volume: float or dict,
        address: int = 1,
        name: str = None,
            return_steps = 0
    ):
        """

        Args:
            pump_io: An HamiltonPumpIO w/ serial connection to the daisy chain w/ target pump
            syringe_volume: Volume of the syringe used, in ml
            address: number of pump in array, 1 for first one, auto-assigned on init based on position.
            name: 'cause naming stuff is important
        """
        self.pump_io = pump_io
        self.name = f"Pump {self.pump_io.name}:{address}" if name is None else name
        self.address: int = address
        self.is_single=self.is_single_syringe()
        if isinstance(syringe_volume, (int, float)):
            if self.is_single:
                syringe_volume = {"left": syringe_volume, "right": None}
            else:
                syringe_volume = {"left": syringe_volume, "right": syringe_volume}
        elif type(syringe_volume) is dict:
            assert "left" and "right" in syringe_volume.keys(), "Left syringe volume not specified"
        for syr_vol in syringe_volume.values():
            if syr_vol is not None and syr_vol not in ML600.VALID_SYRINGE_VOLUME:
                raise InvalidConfiguration(
                    f"The specified syringe volume ({syringe_volume}) does not seem to be valid!\n"
                    f"The volume in ml has to be one of {ML600.VALID_SYRINGE_VOLUME}"
                )
        self.syringe_volume = syringe_volume

        self.log = logging.getLogger(__name__).getChild(__class__.__name__)
        self.cancelled = threading.Event()
        self.pumping_thread = None
        self.daemon = True
        self.return_steps = return_steps# Steps added to each absolute move command, to decrease wear and tear at volume = 0, 24 is manual default
        # This command is used to test connection: failure handled by HamiltonPumpIO
        self.log.info(
            f"Connected to pump '{self.name}'  FW version: {self.firmware_version}!"
        )

    def steps_per_ml(self, syringe: str or None) -> int:
        """ Returns the number of steps per ml for the given syringe """
        if syringe is None:
            if self.is_single:
                syringe = "left"
            elif self.syringe_volume["left"] == self.syringe_volume["right"]:
                syringe = "left"
            else:
                raise ValueError("Syringe not specified, but pump has different syringe volumes")
        return 48000 / self.syringe_volume[syringe]
    
    def is_single_syringe(self) -> bool:
        return self.send_command_and_read_reply(ML600Commands.IS_SINGLE_SYRINGE) == "Y"

    def send_command_and_read_reply(
        self,
        command_template: Protocol1CommandTemplate,
        command_value="",
        argument_value="",
            syringe=None,
    ) -> str:
        """ Sends a command based on its template and return the corresponding reply as str """
        if syringe == "left":
            syringe_select = ML600Commands.SELECT_LEFT_SYRINGE
        elif syringe == "right":
            syringe_select = ML600Commands.SELECT_RIGHT_SYRINGE
        elif syringe == None:
            return self.pump_io.write_and_read_reply([
                self.create_single_command(command_template, command_value, argument_value),
            ])
        else:
            raise NotImplementedError(f"Choose left or right as syringe argument, you chose {syringe}.")
        return self.pump_io.write_and_read_reply([
            self.create_single_command(syringe_select),
            self.create_single_command(command_template, command_value, argument_value),
                                                  ])

    def create_single_command(
            self,
            command_template: Protocol1CommandTemplate,
            command_value: str or int="",
            argument_value="",
    ) -> Protocol1Command:
        # if this holds a list of dictionaries, that specify
        """ This creates a single command of which a list (so multiple commands) can be sent to device. Just hand a
        list of multiple so created commands to """

        x = command_template.to_pump(self.address, command_value, argument_value)
        return x

    def send_multiple_commands(self, list_of_commands: [Protocol1Command]) -> str:
        return self.pump_io.write_and_read_reply(list_of_commands)

<<<<<<< HEAD
    def initialize_pump(self, flowrate: int, syringe:str = None):
        """
        Initialize both syringe and valve on specified side
        speed: flowrate in mL/min
        """
        self.send_command_and_read_reply(ML600Commands.CLEAR_BUFFER, syringe=syringe)

        speed = self.flowrate_to_seconds_per_stroke(flowrate, syringe=syringe)
=======
    def initialize_pump(self, flowrate: int = None):
        """
        Initialize both syringe and valve
        speed: flowrate in mL/min
        """
        self.send_command_and_read_reply(ML600Commands.CLEAR_BUFFER)
        speed = self.flowrate_to_seconds_per_stroke(flowrate)
>>>>>>> 4709b90d
        if speed:
            assert 2 < speed < 3692
            return self.send_command_and_read_reply(
                ML600Commands.INIT_ALL, argument_value=str(speed), syringe=syringe
            )
        else:
            return self.send_command_and_read_reply(ML600Commands.INIT_ALL, syringe=syringe)

    def initialize_valve(self, syringe=None):
        """
        Initialize valve only
        """
        return self.send_command_and_read_reply(ML600Commands.INIT_VALVE_ONLY, syringe=syringe)

    def initialize_syringe(self, flowrate: int, syringe="left"):
        """
        Initialize syringe on specified side only
        speed: 2-3692 is in seconds/stroke
        """
        speed = self.flowrate_to_seconds_per_stroke(flowrate, syringe=syringe)
        if speed:
            assert 2 < speed < 3692
            return self.send_command_and_read_reply(
                ML600Commands.INIT_SYRINGE_ONLY, argument_value=str(speed), syringe=syringe
            )
        else:
            return self.send_command_and_read_reply(ML600Commands.INIT_SYRINGE_ONLY, syringe=syringe)

# todo if this selects none, it should wwork but only if both syringes are same size
    def flowrate_to_seconds_per_stroke(self, flowrate_in_ml_min: float, syringe=None):
        """
        Convert flow rates in ml/min to steps per seconds

        To determine the volume dispensed per step the total syringe volume is divided by
        48,000 steps. All Hamilton instrument syringes are designed with a 60 mm stroke
        length and the Microlab 600 is designed to move 60 mm in 48,000 steps. For
        example to dispense 9 mL from a 10 mL syringe you would determine the number of
        steps by multiplying 48000 steps (9 mL/10 mL) to get 43,200 steps.
        """
        assert flowrate_in_ml_min > 0
        flowrate_in_ml_sec = flowrate_in_ml_min / 60
        flowrate_in_steps_sec = flowrate_in_ml_sec * self.steps_per_ml(syringe)
        seconds_per_stroke = round(48000 / flowrate_in_steps_sec)
        assert 2 <= seconds_per_stroke <= 3692
        return round(seconds_per_stroke)

    # todo if this selects none, it should wwork but only if both syringes are same size
    def _volume_to_step(self, volume_in_ml: float, syringe=None) -> int:
        return round(volume_in_ml * self.steps_per_ml(syringe))

    # todo if this selects none, it should wwork but only if both syringes are same size
    def _to_step_position(self, position: int, speed: int = "", syringe="left"):
        """ Absolute move to step position """
        assert syringe in ["left", "right"], f"Choose left or right as syringe argument, you chose {syringe}. "
        return self.send_command_and_read_reply(
            ML600Commands.ABSOLUTE_MOVE, str(position), str(speed), syringe=syringe
        )

    # todo if this selects none, it should wwork but only if both syringes are same size
    def to_volume(self, volume_in_ml: float, flow_rate: int = "", syringe="left"):
        """ Absolute move to volume, so no matter what volume is now, it will move to this volume.
        This is bad for dosing, but good for general pumping"""
        speed = self.flowrate_to_seconds_per_stroke(flow_rate, syringe=syringe)
        position = self._volume_to_step(volume_in_ml, syringe)
        self._to_step_position(position, speed, syringe=syringe)
        self.log.debug(
            f"Pump {self.name} set to volume {volume_in_ml} at speed {flow_rate}"
        )

    def pause(self, syringe=None):
        """ Pause any running command """
        return self.send_command_and_read_reply(ML600Commands.PAUSE, syringe=syringe)

    def resume(self, syringe=None):
        """ Resume any paused command """
        return self.send_command_and_read_reply(ML600Commands.RESUME, syringe=syringe)

    def stop(self, syringe=None):
        """ Stops and abort any running command """
        self.pause(syringe=syringe)
        return self.send_command_and_read_reply(ML600Commands.CLEAR_BUFFER, syringe=syringe)

    def wait_until_idle(self, syringe=None):
        """ Returns when no more commands are present in the pump buffer. """
        self.log.debug(f"Pump {self.name} wait until idle")
        while self.is_busy(syringe=syringe):
            time.sleep(0.001)

    @property
    def version(self) -> str:
        """ Returns the current firmware version reported by the pump """
        return self.send_command_and_read_reply(ML600Commands.STATUS)

    def is_idle(self, syringe=None) -> bool:
        """ Checks if the pump is idle (not really, actually check if the last command has ended) """
        return self.send_command_and_read_reply(ML600Commands.REQUEST_DONE, syringe=syringe) == "Y"

    def is_busy(self, syringe=None) -> bool:
        """ Not idle """
        return not self.is_idle(syringe=syringe)

    @property
    def firmware_version(self) -> str:
        """ Return firmware version """
        return self.send_command_and_read_reply(ML600Commands.FIRMWARE_VERSION)

    @property
    def valve_position(self) -> ValvePositionName:
        """ Represent the position of the valve: getter returns Enum, setter needs Enum """
        return ML600.ValvePositionName(
            int(self.send_command_and_read_reply(ML600Commands.CURRENT_VALVE_POSITION))
        )

    @valve_position.setter
    def valve_position(self, target_position: ValvePositionName):
        self.log.debug(f"{self.name} valve position set to {target_position.name}")
        self.send_command_and_read_reply(
            ML600Commands.VALVE_BY_NAME_CW, command_value=str(int(target_position))
        )
        self.wait_until_idle()

    @property
    def return_steps(self) -> int:
        """ Gives the dfined return steps for syringe movement """
        return int(self.send_command_and_read_reply(ML600Commands.GET_RETURN_STEPS))

    @return_steps.setter
    def return_steps(self, return_steps: int):
        # waiting is necessary since this happens on (class) initialisation
        self.wait_until_idle()
        self.send_command_and_read_reply(
            ML600Commands.SET_RETURN_STEPS, command_value=str(int(return_steps)), syringe="left"
        )
        if not self.is_single:
            self.send_command_and_read_reply(
                ML600Commands.SET_RETURN_STEPS, command_value=str(int(return_steps)), syringe="right"
            )

    def syringe_position(self, syringe="left"):
        """ Returns the current position of the syringe in ml """
        # todo this only should work with specified syringe
        if syringe not in ["left", "right"] and not self.is_single:
            raise ValueError("Syringe must be specified as either 'left' or 'right'")
        current_steps = int(
            self.send_command_and_read_reply(ML600Commands.CURRENT_SYRINGE_POSITION, syringe=syringe))
        return current_steps / self.steps_per_ml(syringe)

    def _absolute_syringe_move(self, volume, flow_rate, syringe:str="left") -> List[str]:
        """ Absolute move to volume, so no matter what volume is now, it will move to this volume.
        This is bad for dosing, but good for general pumping"""
        speed = self.flowrate_to_seconds_per_stroke(flow_rate, syringe=syringe)
        position = self._volume_to_step(volume, syringe)
        if syringe in ["left", "right"]:
            selection = [self.create_single_command(ML600Commands.SELECT_LEFT_SYRINGE) if syringe == "left" else self.create_single_command(ML600Commands.SELECT_RIGHT_SYRINGE)]
        else:
            raise ValueError("Syringe must be specified as either 'left' or 'right'")
        selection.append(self.create_single_command(ML600Commands.ABSOLUTE_MOVE, str(position), str(speed)))
        return selection

    def fill_single_syringe(self, volume:float, speed, valve_angle = 180, syringe="left"):
        """
        Fill a single syringe. This should also work on dual syringe, but only for the left one.
        Assumes Input and output on the right so the valve is not used here


        Args:
            volume:
            speed:

        Returns:

        """
        # switch valves
        assert syringe in ["left", "right"], "Either select left or right syringe"
        self.wait_until_idle(syringe=syringe)
        # easy to get working on right one: just make default variable for right or left
        self.switch_valve_by_angle(valve_angle, syringe=syringe)
        self.wait_until_idle(syringe=syringe)
        # actuate syringes
        curr_vol = self.syringe_position(syringe=syringe)
        to_vol = round(curr_vol + volume, 3)
        self.to_volume(to_vol, speed, syringe=syringe)


    def deliver_from_single_syringe(self, volume_to_deliver:float, speed, valve_angle=180, syringe="left"):
        """
        Assumes Input and output on the right so the valve is not used here

        Args:
            volume_to_deliver:
            speed:
            syringe:

        Returns:

        """
        # switch valves
        if syringe == "left":
            syringe_select = ML600Commands.SELECT_LEFT_SYRINGE
        elif syringe == "right":
            syringe_select = ML600Commands.SELECT_RIGHT_SYRINGE
        else:
            raise NotImplementedError(f"Choose left or right as syringe argument, you chose {syringe}.")

        self.wait_until_idle(syringe=syringe)
        self.switch_valve_by_angle(valve_angle, syringe=syringe)
        # actuate syringes
        self.wait_until_idle(syringe=syringe)
        curr_vol = self.syringe_position(syringe=syringe)
        to_vol = round(curr_vol - volume_to_deliver, 3)
        self.to_volume(to_vol, speed, syringe=syringe)

    def switch_valve_by_angle(self, angle, syringe="left"):
        # this wait until idle if the valve switches. It needs to be figured out if this is good, since the
        # thread will be blocked even though the other channel could receive a command
        self.send_command_and_read_reply(ML600Commands.VALVE_BY_ANGLE_CW, command_value=angle, syringe=syringe)
        self.wait_until_idle(syringe=syringe)

    def home_single_syringe(self, speed, syringe="left", valve_angle = 180):
        """
                Assumes Input on left of valve and output on the right

        Args:
            speed:
            syringe:

        Returns:

        """
        # switch valves
        self.wait_until_idle(syringe=syringe)
        self.switch_valve_by_angle(valve_angle, syringe=syringe)
        # actuate syringes
        self.wait_until_idle(syringe=syringe)
        self.to_volume(0, speed, syringe=syringe)

    def fill_dual_syringes(self, volume, speed):
        """
        Assumes Input on left of valve and output on the right
        """
        # switch valves
        assert self.syringe_volume["left"] == self.syringe_volume["right"], "Syringes are not the same size, this can create unexpected behaviour"
        self.wait_until_idle(syringe=None)
        self.send_multiple_commands([
            self.create_single_command(ML600Commands.SELECT_LEFT_SYRINGE),
            self.create_single_command(ML600Commands.VALVE_BY_ANGLE_CCW, command_value="0"),
            self.create_single_command(ML600Commands.SELECT_RIGHT_SYRINGE),
            self.create_single_command(ML600Commands.VALVE_BY_ANGLE_CCW, command_value="0"),
        ])
        self.wait_until_idle(syringe=None)
        # actuate syringes
        self.send_multiple_commands(
            self._absolute_syringe_move(volume, speed, syringe="left") +
            self._absolute_syringe_move(volume, speed, syringe="right")
        )


    def deliver_from_dual_syringes(self, to_volume:float, speed:float):
        """
        Assumes Input on left of valve and output on the right

        Args:
            to_volume:
            speed:

        Returns:

        """
        assert self.syringe_volume["left"] == self.syringe_volume["right"], "Syringes are not the same size, this can create unexpected behaviour"
        # switch valves
        self.wait_until_idle(syringe=None)
        self.send_multiple_commands([
            self.create_single_command(ML600Commands.SELECT_LEFT_SYRINGE),
            self.create_single_command(ML600Commands.VALVE_BY_ANGLE_CW, command_value=135),
            self.create_single_command(ML600Commands.SELECT_RIGHT_SYRINGE),
            self.create_single_command(ML600Commands.VALVE_BY_ANGLE_CW, command_value=135),
        ])
        # actuate syringes
        self.wait_until_idle(syringe=None)
        self.send_multiple_commands(
            self._absolute_syringe_move(to_volume, speed, syringe="left")+
            self._absolute_syringe_move(to_volume, speed, syringe="right"))


if __name__ == "__main__":
    logging.basicConfig()
    log = logging.getLogger(__name__ + ".TwoPumpAssembly")
    log.setLevel(logging.DEBUG)
    log = logging.getLogger(__name__ + ".ML600")
    log.setLevel(logging.DEBUG)
    pump_connection = HamiltonPumpIO(41)
    test1 = ML600(pump_connection, syringe_volume=5, address=1)
    test2 = ML600(pump_connection, syringe_volume=5, address=2)
    metapump = TwoPumpAssembly(test1, test2, target_flowrate=15, init_seconds=20)
    metapump.start()
    input()<|MERGE_RESOLUTION|>--- conflicted
+++ resolved
@@ -471,7 +471,6 @@
     def send_multiple_commands(self, list_of_commands: [Protocol1Command]) -> str:
         return self.pump_io.write_and_read_reply(list_of_commands)
 
-<<<<<<< HEAD
     def initialize_pump(self, flowrate: int, syringe:str = None):
         """
         Initialize both syringe and valve on specified side
@@ -480,15 +479,7 @@
         self.send_command_and_read_reply(ML600Commands.CLEAR_BUFFER, syringe=syringe)
 
         speed = self.flowrate_to_seconds_per_stroke(flowrate, syringe=syringe)
-=======
-    def initialize_pump(self, flowrate: int = None):
-        """
-        Initialize both syringe and valve
-        speed: flowrate in mL/min
-        """
-        self.send_command_and_read_reply(ML600Commands.CLEAR_BUFFER)
-        speed = self.flowrate_to_seconds_per_stroke(flowrate)
->>>>>>> 4709b90d
+        
         if speed:
             assert 2 < speed < 3692
             return self.send_command_and_read_reply(
