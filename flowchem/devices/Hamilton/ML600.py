"""
This module is used to control Hamilton ML600 syringe pump via the protocol1/RNO+.
"""

from __future__ import annotations

import logging
import string
import threading
import time
import warnings
from dataclasses import dataclass
from enum import IntEnum
from threading import Thread
from typing import Optional

import aioserial
from aioserial import SerialException

from flowchem.exceptions import InvalidConfiguration


@dataclass
class Protocol1CommandTemplate:
    """ Class representing a pump command and its expected reply, but without target pump number """

    command: str
    optional_parameter: str = ""
    execute_command: bool = True

    def to_pump(
        self, address: int, command_value: str = "", argument_value: str = ""
    ) -> Protocol1Command:
        """ Returns a Protocol11Command by adding to the template pump address and command arguments """
        return Protocol1Command(
            target_pump_num=address,
            command=self.command,
            optional_parameter=self.optional_parameter,
            command_value=command_value,
            argument_value=argument_value,
            execute_command=self.execute_command,
        )


@dataclass
class Protocol1Command(Protocol1CommandTemplate):
    """ Class representing a pump command and its expected reply """

    PUMP_ADDRESS = {
        pump_num: address
        for (pump_num, address) in enumerate(string.ascii_lowercase[:16], start=1)
    }
    # i.e. PUMP_ADDRESS = {1: 'a', 2: 'b', 3: 'c', 4: 'd', ..., 16: 'p'}
    # Note ':' is used for broadcast within the daisy chain.

    target_pump_num: Optional[int] = 1
    command_value: Optional[str] = None
    argument_value: Optional[str] = None

    def compile(self) -> bytes:
        """ Create actual command byte by prepending pump address to command and appending executing command. """
        assert self.target_pump_num in range(1, 17)
        if not self.command_value:
            self.command_value = ""

        compiled_command = (
            f"{self.PUMP_ADDRESS[self.target_pump_num]}"
            f"{self.command}{self.command_value}"
        )

        if self.argument_value:
            compiled_command += f"{self.optional_parameter}{self.argument_value}"
        # Add execution flag at the end
        if self.execute_command is True:
            compiled_command += "R"

        return (compiled_command + "\r").encode("ascii")


class HamiltonPumpIO:
    """ Setup with serial parameters, low level IO"""

    ACKNOWLEDGE = chr(6)
    NEGATIVE_ACKNOWLEDGE = chr(21)
    DEFAULT_CONFIG = {
        "timeout": 0.1,
        "baudrate": 9600,
        "parity": aioserial.PARITY_EVEN,
        "stopbits": aioserial.STOPBITS_ONE,
        "bytesize": aioserial.SEVENBITS,
    }

    def __init__(self, aio_port: aioserial.Serial):
        """
        Initialize communication on the serial port where the pumps are located and initialize them
        Args:
            aio_port: aioserial.Serial() object
        """

        self.logger = logging.getLogger(__name__).getChild(self.__class__.__name__)
        self._serial = aio_port

        # These will be set by `HamiltonPumpIO.initialize()`
        self._initialized = False
        self.num_pump_connected = False

    @classmethod
    def from_config(cls, config):
        """ Create HamiltonPumpIO from config. """
        # Merge default settings, including serial, with provided ones.
        configuration = dict(HamiltonPumpIO.DEFAULT_CONFIG, **config)

        try:
            serial_object = aioserial.AioSerial(**configuration)
        except SerialException as e:
            raise InvalidConfiguration(
                f"Cannot connect to the pump on the port <{configuration.get('port')}>"
            ) from e

        return cls(serial_object)

    async def initialize(self, hw_initialization: bool = True):
        """
        Ensure connection with pump + initialize

        Args:
            hw_initialization: Whether each pumps has to be initialized. Note that this might be undesired!
        """
        # This has to be run after each power cycle to assign addresses to pumps
        self.num_pump_connected = self._assign_pump_address()
        if hw_initialization:
            await self._hw_init()

    async def _assign_pump_address(self) -> int:
        """
        To be run on init, auto assign addresses to pumps based on their position on the daisy chain!
        A custom command syntax with no addresses is used here so read and write has been rewritten
        """
        try:
<<<<<<< HEAD
            self._serial.write(
                "1a\r".encode("ascii")
            )  # Do not use async here as it is called during init()
=======
            await self._write_async("1a\r".encode("ascii"))
>>>>>>> a2b2d244
        except aioserial.SerialException as e:
            raise InvalidConfiguration from e

        reply = await self._read_reply_async()
        if reply and reply[:1] == "1":
            # reply[1:2] should be the address of the last pump. However, this does not work reliably.
            # So here we enumerate the pumps explicitly instead
            last_pump = 0
            for pump_num, address in Protocol1Command.PUMP_ADDRESS.items():
                await self._write_async(f"{address}UR\r".encode("ascii"))
                if "NV01" in await self._read_reply_async():
                    last_pump = pump_num
                else:
                    break
            self.logger.debug(f"Found {last_pump} pumps on {self._serial.port}!")
            return int(last_pump)
        else:
            raise InvalidConfiguration(f"No pump found on {self._serial.port}")

    async def _hw_init(self):
        """ Send to all pumps the HW initialization command (i.e. homing) """
        await self._write_async(b":XR\r")  # Broadcast: initialize + execute
        # Note: no need to consume reply here because there is none (since we are using broadcast)

    async def _write_async(self, command: bytes):
        """ Writes a command to the pump """
        await self._serial.write_async(command)
        self.logger.debug(f"Command {repr(command)} sent!")

    async def _read_reply_async(self) -> str:
        """ Reads the pump reply from serial communication """
        reply_string = await self._serial.readline_async()
        self.logger.debug(f"Reply received: {reply_string}")
        return reply_string.decode("ascii")

    def parse_response(self, response: str) -> str:
        """ Split a received line in its components: success, reply """
        status = response[:1]
        assert status in (
            HamiltonPumpIO.ACKNOWLEDGE,
            HamiltonPumpIO.NEGATIVE_ACKNOWLEDGE,
        ), "Invalid status reply!"

        if status == HamiltonPumpIO.ACKNOWLEDGE:
            self.logger.debug("Positive acknowledge received")
        else:
            self.logger.warning("Negative acknowledge received")
            warnings.warn(
                "Negative acknowledge reply received from pump: check command validity!"
            )

        return response[1:].rstrip()

    def reset_buffer(self):
        """ Reset input buffer before reading from serial. In theory not necessary if all replies are consumed... """
        self._serial.reset_input_buffer()

    async def write_and_read_reply_async(self, command: Protocol1Command) -> str:
        """ Main HamiltonPumpIO method.
        Sends a command to the pump, read the replies and returns it, optionally parsed """
        self.reset_buffer()
        await self._write_async(command.compile())
        response = await self._read_reply_async()

        if not response:
            raise InvalidConfiguration(
                f"No response received from pump, check pump address! "
                f"(Currently set to {command.target_pump_num})"
            )

        return self.parse_response(response)

    @property
    def name(self) -> str:
        """ This is used to provide a nice-looking default name to pumps based on their serial connection. """
        try:
            return self._serial.name
        except AttributeError:
            return ""


class ML600:
    """" ML600 implementation according to docs. Tested on 61501-01 (single syringe).

    From docs:
    To determine the volume dispensed per step the total syringe volume is divided by
    48,000 steps. All Hamilton instrument syringes are designed with a 60 mm stroke
    length and the Microlab 600 is designed to move 60 mm in 48,000 steps. For
    example to dispense 9 mL from a 10 mL syringe you would determine the number of
    steps by multiplying 48000 steps (9 mL/10 mL) to get 43,200 steps.
    """

    # This class variable is used for daisy chains (i.e. multiple pumps on the same serial connection). Details below.
    _io_instances = set()
    # The mutable object (a set) as class variable creates a shared state across all the instances.
    # When several pumps are daisy chained on the same serial port, they need to all access the same Serial object,
    # because access to the serial port is exclusive by definition (also locking there ensure thread safe operations).
    # FYI it is a borg idiom https://www.oreilly.com/library/view/python-cookbook/0596001673/ch05s23.html

    class ValvePositionName(IntEnum):
        """ Maps valve position to the corresponding number """

        POSITION_1 = 1
        # POSITION_2 = 2
        POSITION_3 = 3
        INPUT = 9  # 9 is default inlet, i.e. 1
        OUTPUT = 10  # 10 is default outlet, i.e. 3
        WASH = 11  # 11 is default wash, i.e. undefined

    # Only Hamilton syringes are compatible w/ the ML600, and they come on a limited set of sizes. (Values in ml)
    VALID_SYRINGE_VOLUME = {
        0.01,
        0.025,
        0.05,
        0.1,
        0.25,
        0.5,
        1.0,
        2.5,
        5.0,
        10.0,
        25.0,
        50.0,
    }

    def __init__(
        self,
        pump_io: HamiltonPumpIO,
        syringe_volume: float,
        address: int = 1,
        name: str = None,
    ):
        """
        Default constructor, needs an HamiltonPumpIO object. See from_config() class method for config-based init.

        Args:
            pump_io: An HamiltonPumpIO w/ serial connection to the daisy chain w/ target pump.
            syringe_volume: Volume of the syringe used, in ml.
            address: number of pump in array, 1 for first one, auto-assigned on init based on position.
            name: 'cause naming stuff is important.
        """
        # HamiltonPumpIO
        self.pump_io = pump_io
        ML600._io_instances.add(self.pump_io)  # See above for details.

        # Pump address is the pump sequence number if in chain. Count starts at 1, default.
        self.address = int(address)

        # The pump name is used for logs and error messages.
        self.name = f"Pump {self.pump_io.name}:{address}" if name is None else name

        # Syringe pumps only perform linear movement, and the volume displaced is function of the syringe loaded.
        if syringe_volume not in ML600.VALID_SYRINGE_VOLUME:
            raise InvalidConfiguration(
                f"The specified syringe volume ({syringe_volume}) does not seem to be valid!\n"
                f"The volume in ml has to be one of {ML600.VALID_SYRINGE_VOLUME}"
            )
        self.syringe_volume = syringe_volume
        self._steps_per_ml = 48000 / self.syringe_volume
        self._offset_steps = 100  # Steps added to each absolute move command, to decrease wear and tear at volume = 0
        self._max_vol = (48000 - self._offset_steps) / self._steps_per_ml

        self.log = logging.getLogger(__name__).getChild(__class__.__name__)

<<<<<<< HEAD
        # Test connectivity by querying the pump's firmware version
        fw_cmd = Protocol1CommandTemplate(command="U").to_pump(self.address)
        firmware_version = self.pump_io.write_and_read_reply(fw_cmd)
        self.log.info(
            f"Connected to Hamilton ML600 {self.name} - FW version: {firmware_version}!"
        )

=======
>>>>>>> a2b2d244
    @classmethod
    def from_config(cls, config):
        """ This class method is used to create instances via config file by the server for HTTP interface. """
        # Many pump can be present on the same serial port with different addresses.
        # This shared list of HamiltonPumpIO objects allow shared state in a borg-inspired way, avoiding singletons
        # This is only relevant to programmatic instantiation, i.e. when from_config() is called per each pump from a
        # config file, as it is the case in the HTTP server.
        # HamiltonPump_IO() manually instantiated are not accounted for.
        pumpio = None
        for obj in ML600._io_instances:
            # noinspection PyProtectedMember
            if obj._serial.port == config.get("port"):
                pumpio = obj
                break

        # If not existing serial object are available for the port provided, create a new one
        if pumpio is None:
            # Remove ML600-specific keys to only have HamiltonPumpIO's kwargs
            config_for_pumpio = {
                k: v
                for k, v in config.items()
                if k not in ("syringe_volume", "address", "name")
            }
            pumpio = HamiltonPumpIO.from_config(config_for_pumpio)

        return cls(
            pumpio,
            syringe_volume=config.get("syringe_volume"),
            address=config.get("address"),
            name=config.get("name"),
        )

    async def initialize(self):
        """ Needs to be called after init before anything else. """
        # Test connectivity by querying the pump's firmware version
        fw_cmd = Protocol1CommandTemplate(command="U").to_pump(self.address)
        firmware_version = await self.pump_io.write_and_read_reply_async(fw_cmd)
        self.log.info(f"Connected to Hamilton ML600 {self.name} - FW version: {firmware_version}!")

    async def send_command_and_read_reply(
        self,
        command_template: Protocol1CommandTemplate,
        command_value="",
        argument_value="",
    ) -> str:
        """ Sends a command based on its template by adding pump address and parameters, returns reply """
        return await self.pump_io.write_and_read_reply_async(
            command_template.to_pump(self.address, command_value, argument_value)
        )

    @staticmethod
    def _validate_speed(speed: int = None) -> str:
        """ Given a arbitrary speed (seconds/stroke) returns a valid command value for it. """
        if speed is None:
            return ""
        # Cast to int
        speed = int(round(speed))
        if not 2 <= speed <= 3692:
            warnings.warn(
                "Invalid initialization speed provided: {speed}. Acceptable range is 2-3692! Ignoring value."
            )
            return ""
        return str(speed)

    async def initialize_pump(self, speed: int = None):
        """
        Initialize both syringe and valve
        speed: 2-3692 is in seconds/stroke
        """
        init_cmd = Protocol1CommandTemplate(command="X", optional_parameter="S")
        return await self.send_command_and_read_reply(
            init_cmd, argument_value=self._validate_speed(speed)
        )

    async def initialize_valve(self):
        """ Initialize valve only """
        return await self.send_command_and_read_reply(
            Protocol1CommandTemplate(command="LX")
        )

    async def initialize_syringe(self, speed: int = None):
        """
        Initialize syringe only
        speed: 2-3692 is in seconds/stroke
        """
        init_syringe_cmd = Protocol1CommandTemplate(
            command="X1", optional_parameter="S"
        )
        return await self.send_command_and_read_reply(
            init_syringe_cmd, argument_value=self._validate_speed(speed)
        )

    def flowrate_to_seconds_per_stroke(self, flowrate_in_ml_min: float):
        """
        Convert flow rates in ml/min to steps per seconds

        To determine the volume dispensed per step the total syringe volume is divided by
        48,000 steps. All Hamilton instrument syringes are designed with a 60 mm stroke
        length and the Microlab 600 is designed to move 60 mm in 48,000 steps. For
        example to dispense 9 mL from a 10 mL syringe you would determine the number of
        steps by multiplying 48000 steps (9 mL/10 mL) to get 43,200 steps.
        """
        flowrate_in_ml_sec = flowrate_in_ml_min / 60
        flowrate_in_steps_sec = flowrate_in_ml_sec * self._steps_per_ml
        seconds_per_stroke = round(48000 / flowrate_in_steps_sec)

        # Alert if out of bounds but don't raise exceptions, according to general philosophy.
        # Target flow rate too high
        if seconds_per_stroke < 2:
            seconds_per_stroke = 2
            warnings.warn(
                f"Desired flow rate ({flowrate_in_ml_min}) is unachievable!"
                f"Set to {self.seconds_per_stroke_to_flowrate(seconds_per_stroke)}"
                f"Wrong units? A bigger syringe is needed?"
            )

        # Target flow rate too low
        if seconds_per_stroke > 3692:
            seconds_per_stroke = 3692
            warnings.warn(
                f"Desired flow rate ({flowrate_in_ml_min}) is unachievable!"
                f"Set to {self.seconds_per_stroke_to_flowrate(seconds_per_stroke)}"
                f"Wrong units? A smaller syringe is needed?"
            )

        return round(seconds_per_stroke)

    def seconds_per_stroke_to_flowrate(self, seconds_per_stroke: int) -> float:
        """ The inverse of flowrate_to_seconds_per_stroke(). """
        flowrate_in_steps_second = seconds_per_stroke * 48000
        flowrate_in_ml_sec = flowrate_in_steps_second / self._steps_per_ml
        flowrate_in_ml_min = flowrate_in_ml_sec * 60
        return flowrate_in_ml_min

    def _volume_to_step(self, volume_in_ml: float) -> int:
        """ Converts a volume to a step position. """
        return round(volume_in_ml * self._steps_per_ml) + self._offset_steps

    async def _to_step_position(self, position: int, speed: int = ""):
        """ Absolute move to step position. """
        abs_move_cmd = Protocol1CommandTemplate(command="M", optional_parameter="S")
        return await self.send_command_and_read_reply(
            abs_move_cmd, str(position), self._validate_speed(speed)
        )

    async def get_current_volume(self) -> float:
        """ Return current syringe position in ml. """
        syringe_pos = await self.send_command_and_read_reply(
            Protocol1CommandTemplate(command="YQP")
        )
        current_steps = int(syringe_pos) - self._offset_steps
        return current_steps / self._steps_per_ml

    async def to_volume(self, volume_in_ml: float, speed: int = ""):
        """ Absolute move to volume provided. """
        await self._to_step_position(self._volume_to_step(volume_in_ml), speed)
        self.log.debug(
            f"Pump {self.name} set to volume {volume_in_ml} at speed {speed}"
        )

    async def pause(self):
        """ Pause any running command. """
        return await self.send_command_and_read_reply(
            Protocol1CommandTemplate(command="K", execute_command=False)
        )

    async def resume(self):
        """ Resume any paused command. """
        return await self.send_command_and_read_reply(
            Protocol1CommandTemplate(command="$", execute_command=False)
        )

    async def stop(self):
        """ Stops and abort any running command. """
        await self.pause()
        return await self.send_command_and_read_reply(
            Protocol1CommandTemplate(command="V", execute_command=False)
        )

    async def wait_until_idle(self):
        """ Returns when no more commands are present in the pump buffer. """
        self.log.debug(f"ML600 pump {self.name} wait until idle...")
        while self.is_busy:
            time.sleep(0.1)
        self.log.debug(f"...ML600 pump {self.name} idle now!")

    async def version(self) -> str:
        """ Returns the current firmware version reported by the pump. """
        return await self.send_command_and_read_reply(
            Protocol1CommandTemplate(command="U")
        )

    async def is_idle(self) -> bool:
        """ Checks if the pump is idle (actually check if the last command has ended). """
        return (
            await self.send_command_and_read_reply(
                Protocol1CommandTemplate(command="F")
            )
            == "Y"
        )

    async def is_busy(self) -> bool:
        """ Pump is not idle. """
        return not await self.is_idle()

    async def get_valve_position(self) -> ValvePositionName:
        """ Represent the position of the valve: getter returns Enum, setter needs Enum. """
        valve_pos = await self.send_command_and_read_reply(
            Protocol1CommandTemplate(command="LQP")
        )
        return ML600.ValvePositionName(int(valve_pos))

    async def set_valve_position(
        self, target_position: ValvePositionName, wait_for_movement_end: bool = True
    ):
        """ Set valve position. wait_for_movement_end is defaulted to True as it is a common mistake not to wait... """
        valve_by_name_cw = Protocol1CommandTemplate(command="LP0")
        await self.send_command_and_read_reply(
            valve_by_name_cw, command_value=str(int(target_position))
        )
        self.log.debug(f"{self.name} valve position set to {target_position.name}")
        if wait_for_movement_end:
            await self.wait_until_idle()

    async def get_return_steps(self) -> int:
        """ Return steps getter. Applied to the end of a downward syringe movement to removes mechanical slack. """
        steps = await self.send_command_and_read_reply(
            Protocol1CommandTemplate(command="YQN")
        )
        return int(steps)

    async def set_return_steps(self, target_steps: int):
        """ Return steps setter. Applied to the end of a downward syringe movement to removes mechanical slack. """
        set_return_steps_cmd = Protocol1CommandTemplate(command="YSN")
        await self.send_command_and_read_reply(
            set_return_steps_cmd, command_value=str(int(target_steps))
        )

    async def pickup(
        self,
        volume_in_ml: float,
        from_valve: ValvePositionName,
        flowrate_in_ml_min: float = 1.0,
        wait: bool = False,
    ):
        """ Get volume from valve specified at given flowrate. """
        cur_vol = await self.get_current_volume()
        if (cur_vol + volume_in_ml) > self._max_vol:
            warnings.warn(
                f"Cannot withdraw {volume_in_ml} given the current syringe position {cur_vol} ml and a "
                f"syringe volume of {self.syringe_volume}"
            )
            return

        # Valve to position specified
        await self.set_valve_position(from_valve, wait_for_movement_end=True)
        # Move up to target volume
        await self.to_volume(
            cur_vol + volume_in_ml,
            speed=self.flowrate_to_seconds_per_stroke(flowrate_in_ml_min),
        )

        if wait:
            await self.wait_until_idle()

    async def deliver(
        self,
        volume_in_ml: float,
        to_valve: ValvePositionName,
        flowrate_in_ml_min: float = 1.0,
        wait: bool = False,
    ):
        """ Delivers volume to valve specified at given flowrate. """
        cur_vol = await self.get_current_volume()
        if volume_in_ml > cur_vol:
            warnings.warn(
                f"Cannot deliver {volume_in_ml} given the current syringe position {cur_vol} ml!"
            )
            return

        # Valve to position specified
        await self.set_valve_position(to_valve, wait_for_movement_end=True)
        # Move up to target volume
        await self.to_volume(
            cur_vol - volume_in_ml,
            speed=self.flowrate_to_seconds_per_stroke(flowrate_in_ml_min),
        )

        if wait:
            await self.wait_until_idle()

    async def transfer(
        self,
        volume_in_ml: float,
        from_valve: ValvePositionName,
        to_valve: ValvePositionName,
        flowrate_in: float = 1.0,
        flowrate_out: float = 1.0,
        wait: bool = False,
    ):
        """ Move liquid from place to place. """
        await self.pickup(volume_in_ml, from_valve, flowrate_in, wait=True)
        await self.deliver(volume_in_ml, to_valve, flowrate_out, wait=wait)

    def get_router(self):
        """ Creates an APIRouter for this object. """
        from fastapi import APIRouter

        router = APIRouter()
        router.add_api_route("/firmware-version", self.version, methods=["GET"])
        router.add_api_route("/initialize/pump", self.initialize_pump, methods=["PUT"])
        router.add_api_route(
            "/initialize/valve", self.initialize_valve, methods=["PUT"]
        )
        router.add_api_route(
            "/initialize/syringe", self.initialize_syringe, methods=["PUT"]
        )
        router.add_api_route("/pause", self.pause, methods=["PUT"])
        router.add_api_route("/resume", self.resume, methods=["PUT"])
        router.add_api_route("/resume", self.resume, methods=["PUT"])
        router.add_api_route("/stop", self.stop, methods=["PUT"])
        router.add_api_route("/version", self.stop, methods=["PUT"])
        router.add_api_route("/is-idle", self.is_idle, methods=["GET"])
        router.add_api_route("/is-busy", self.is_busy, methods=["GET"])
        router.add_api_route(
            "/valve/position", self.get_valve_position, methods=["GET"]
        )
        router.add_api_route(
            "/valve/position", self.set_valve_position, methods=["PUT"]
        )
        router.add_api_route(
            "/syringe/volume", self.get_current_volume, methods=["GET"]
        )
        router.add_api_route("/syringe/volume", self.to_volume, methods=["PUT"])
        router.add_api_route(
            "/syringe/return-steps", self.get_return_steps, methods=["GET"]
        )
        router.add_api_route(
            "/syringe/return-steps", self.set_return_steps, methods=["PUT"]
        )
        router.add_api_route("/pickup", self.pickup, methods=["PUT"])
        router.add_api_route("/deliver", self.deliver, methods=["PUT"])
        # router.add_api_route("/transfer", self.transfer, methods=["PUT"])  # Might go in timeout

        return router


class TwoPumpAssembly(Thread):
    """
    Thread to control two pumps and have them generating a continuous flow.
    Note that the pumps should not be accessed directly when used in a TwoPumpAssembly!

    Notes: this needs to start a thread owned by the instance to control the pumps.
    The async version of this being possibly simpler w/ tasks and callback :)
    """

    def __init__(
        self, pump1: ML600, pump2: ML600, target_flowrate: float, init_seconds: int = 10
    ):
        super(TwoPumpAssembly, self).__init__()
        self._p1 = pump1
        self._p2 = pump2
        self.daemon = True
        self.cancelled = threading.Event()
        self._flowrate = target_flowrate
        self.log = logging.getLogger(__name__).getChild(__class__.__name__)
        # How many seconds per stroke for first filling? application dependent, as fast as possible, but not too much.
        self.init_secs = init_seconds

        # While in principle possible, using syringes of different volumes is discouraged, hence...
        assert (
            pump1.syringe_volume == pump2.syringe_volume
        ), "Syringes w/ equal volume are needed for continuous flow!"
        # self._p1.initialize_pump()
        # self._p2.initialize_pump()

    @property
    def flowrate(self):
        """ Returns/sets flowrate. """
        return self._flowrate

    @flowrate.setter
    def flowrate(self, target_flowrate):
        if target_flowrate == 0:
            warnings.warn(
                "Cannot set flowrate to 0! Pump stopped instead, restart previous flowrate with resume!"
            )
            self.cancel()
        else:
            self._flowrate = target_flowrate

        # This will stop current movement, make wait_for_both_pumps() return and move on w/ updated speed
        self._p1.stop()
        self._p2.stop()

    def wait_for_both_pumps(self):
        """ Custom waiting method to wait a shorter time than normal (for better sync) """
        while self._p1.is_busy or self._p2.is_busy:
            time.sleep(0.01)  # 10ms sounds reasonable to me
        self.log.debug("Pumps ready!")

    def _speed(self):
        speed = self._p1.flowrate_to_seconds_per_stroke(self._flowrate)
        self.log.debug(f"Speed calculated as {speed}")
        return speed

    def execute_stroke(
        self, pump_full: ML600, pump_empty: ML600, speed_s_per_stroke: int
    ):
        """ Perform a cycle (1 syringe stroke) in the continuous-operation mode. See also run(). """
        # Logic is a bit complex here to ensure pause-less pumping
        # This needs the pump that withdraws to move faster than the pumping one. no way around.

        # First start pumping with the full syringe already prepared
        pump_full.to_volume(0, speed=speed_s_per_stroke)
        self.log.debug("Pumping...")
        # Then start refilling the empty one
        pump_empty.valve_position = pump_empty.ValvePositionName.INPUT
        # And do that fast so that we finish refill before the pumping is over
        pump_empty.to_volume(pump_empty.syringe_volume, speed=speed_s_per_stroke - 5)
        pump_empty.wait_until_idle()
        # This allows us to set the right pump position on the pump that was empty (not full and ready for next cycle)
        pump_empty.valve_position = pump_empty.ValvePositionName.OUTPUT
        pump_full.wait_until_idle()

    def run(self):
        """Overloaded Thread.run, runs the update
        method once per every 10 milliseconds."""
        # First initialize with init_secs speed...
        self._p1.to_volume(self._p1.syringe_volume, speed=self.init_secs)
        self._p1.wait_until_idle()
        self._p1.valve_position = self._p1.ValvePositionName.OUTPUT
        self.log.info("Pumps initialized for continuous pumping!")

        while True:
            while not self.cancelled.is_set():
                self.execute_stroke(
                    self._p1, self._p2, speed_s_per_stroke=self._speed()
                )
                self.execute_stroke(
                    self._p2, self._p1, speed_s_per_stroke=self._speed()
                )

    def cancel(self):
        """ Cancel continuous-pumping assembly """
        self.cancelled.set()
        self._p1.stop()
        self._p2.stop()

    def resume(self):
        """ Resume continuous-pumping assembly """
        self.cancelled.clear()

    def stop_and_return_solution_to_container(self):
        """ Let´s not waste our precious stock solutions ;) """
        self.cancel()
        self.log.info(
            "Returning the solution currently loaded in the syringes back to the inlet.\n"
            "Make sure the container is not removed yet!"
        )
        # Valve to input
        self._p1.valve_position = self._p1.ValvePositionName.INPUT
        self._p2.valve_position = self._p2.ValvePositionName.INPUT
        self.wait_for_both_pumps()
        # Volume to 0 with the init speed (supposedly safe for this application)
        self._p1.to_volume(0, speed=self.init_secs)
        self._p2.to_volume(0, speed=self.init_secs)
        self.wait_for_both_pumps()
        self.log.info("Pump flushing completed!")


if __name__ == "__main__":
    import asyncio

    conf = {
        "port": "COM12",
        "address": 1,
        "name": "test1",
        "syringe_volume": 5,
    }
    pump1 = ML600.from_config(conf)
    asyncio.run(pump1.initialize_pump())<|MERGE_RESOLUTION|>--- conflicted
+++ resolved
@@ -137,13 +137,7 @@
         A custom command syntax with no addresses is used here so read and write has been rewritten
         """
         try:
-<<<<<<< HEAD
-            self._serial.write(
-                "1a\r".encode("ascii")
-            )  # Do not use async here as it is called during init()
-=======
             await self._write_async("1a\r".encode("ascii"))
->>>>>>> a2b2d244
         except aioserial.SerialException as e:
             raise InvalidConfiguration from e
 
@@ -308,16 +302,6 @@
 
         self.log = logging.getLogger(__name__).getChild(__class__.__name__)
 
-<<<<<<< HEAD
-        # Test connectivity by querying the pump's firmware version
-        fw_cmd = Protocol1CommandTemplate(command="U").to_pump(self.address)
-        firmware_version = self.pump_io.write_and_read_reply(fw_cmd)
-        self.log.info(
-            f"Connected to Hamilton ML600 {self.name} - FW version: {firmware_version}!"
-        )
-
-=======
->>>>>>> a2b2d244
     @classmethod
     def from_config(cls, config):
         """ This class method is used to create instances via config file by the server for HTTP interface. """
