--- conflicted
+++ resolved
@@ -224,11 +224,8 @@
         except serial.PortNotOpenError as e:
             raise InvalidConfiguration from e
 
-<<<<<<< HEAD
     def write_and_read_reply(self, command: list[Protocol1Command] | Protocol1Command) -> str:
-=======
-    def write_and_read_reply(self, command: list[Protocol1Command] or Protocol1Command) -> str:
->>>>>>> d7e12c01
+
         """ Main HamiltonPumpIO method.
         Sends a command to the pump, read the replies and returns it, optionally parsed """
         command_compiled = ""
@@ -239,11 +236,7 @@
             for com in command:
                 command_compiled += com._compile()
             com_comp = com.compile(command_compiled)
-<<<<<<< HEAD
             self._write(com_comp)
-=======
-            self._write(com.compile(command_compiled))
->>>>>>> d7e12c01
             response = self._read_reply()
 
         if not response:
@@ -281,11 +274,8 @@
 
     # only works for pumps with two syringe drivers
     SET_VALVE_CONTINUOUS_DISPENSE = Protocol1CommandTemplate(command="LST19")
-<<<<<<< HEAD
     # only works for pumps with two syringe drivers
     SET_VALVE_DUAL_DILUTOR = Protocol1CommandTemplate(command="LST20")
-=======
->>>>>>> d7e12c01
     # if there are two drivers, both sides can be selected
     SELECT_LEFT_SYRINGE = Protocol1CommandTemplate(command="B")
     SELECT_RIGHT_SYRINGE = Protocol1CommandTemplate(command="C")
@@ -406,11 +396,6 @@
             )
         self.syringe_volume = syringe_volume
         self.steps_per_ml = 48000 / self.syringe_volume
-<<<<<<< HEAD
-        
-=======
-        self.offset_steps = 0  # 100  # Steps added to each absolute move command, to decrease wear and tear at volume = 0
->>>>>>> d7e12c01
 
         self.log = logging.getLogger(__name__).getChild(__class__.__name__)
         self.cancelled = threading.Event()
@@ -615,11 +600,7 @@
         """ pickup by moving valves and moving syringe to absolute volume"""
         fill_syringe = [self.create_single_command(ML600Commands.VALVE_TO_INLET),
                         self._absolute_syringe_move(volume, flowrate),
-<<<<<<< HEAD
                         ]
-=======
-                        self.create_single_command(ML600Commands.VALVE_TO_OUTLET), ]
->>>>>>> d7e12c01
         return fill_syringe
 
     def pickup(self, volume, speed):
@@ -630,11 +611,7 @@
         """deliver by moving valves and deliver solution"""
         deliver_from_syringe = [self.create_single_command(ML600Commands.VALVE_TO_OUTLET),
                                 self._absolute_syringe_move(volume, speed_out),
-<<<<<<< HEAD
                                 ]
-=======
-                                self.create_single_command(ML600Commands.VALVE_TO_INLET), ]
->>>>>>> d7e12c01
         return deliver_from_syringe
 
     def deliver(self, volume, speed):
@@ -650,13 +627,9 @@
         return self.send_multiple_commands([self.create_single_command(ML600Commands.SELECT_LEFT_SYRINGE),
                                             *self._orchestrated_pickup(self.syringe_volume, 2 * delivery_speed),
                                             self.create_single_command(ML600Commands.SELECT_RIGHT_SYRINGE),
-<<<<<<< HEAD
             self.create_single_command(ML600Commands.VALVE_TO_INLET),
             self._absolute_syringe_move(0, delivery_speed),
             ])
-=======
-                                            *self._orchestrated_deliver(0, delivery_speed)])
->>>>>>> d7e12c01
 
     def _empty_left_fill_right(self, delivery_speed):
         """ pump from left syringe at double speed and refill right syringe"""
@@ -666,36 +639,20 @@
         return self.send_multiple_commands([self.create_single_command(ML600Commands.SELECT_LEFT_SYRINGE),
                                             *self._orchestrated_deliver(0, 2 * delivery_speed),
                                             self.create_single_command(ML600Commands.SELECT_RIGHT_SYRINGE),
-<<<<<<< HEAD
                                             self.create_single_command(ML600Commands.VALVE_TO_INLET),
                                             self._absolute_syringe_move(0.5*self.syringe_volume, delivery_speed),])
 
     def prepare_continuous_delivery(self, delivery_speed, first_aspiration_speed)->True:
-=======
-                                            *self._orchestrated_pickup(0.5 * self.syringe_volume, delivery_speed)])
-
-    def continuous_delivery(self, delivery_speed, volume_to_deliver):
->>>>>>> d7e12c01
         """ delivers continuoulsy at requested speed, be aware that there are short breaks due to valve switching"""
         self.wait_until_idle()
         single = self.send_command_and_read_reply(ML600Commands.IS_SINGLE_SYRINGE)
         assert single == 'N', f"Sorry, only works for dual syringes. answer is {single}"
         # make sure valves are set correctly for continuous dispense
-<<<<<<< HEAD
         self.send_command_and_read_reply(ML600Commands.SET_VALVE_DUAL_DILUTOR)
 
         # set valve speed to as high as possible - thereby phases without pumping become short
         self.send_command_and_read_reply(ML600Commands.SET_VALVE_SPEED, command_value=720)
 
-=======
-        self.send_command_and_read_reply(ML600Commands.SET_VALVE_CONTINUOUS_DISPENSE)
-        self.wait_until_idle()
-        # set valve speed to as high as possible - thereby phases without pumping become short
-        # self.send_command_and_read_reply(ML600Commands.VALVE_SPEED, command_value="720")
-        self.wait_until_idle()
-        # initialise counter
-        volume_delivered = 0
->>>>>>> d7e12c01
 
         # check if the requested flowrate is actually doable at a reasonable accuracy and continuity
         single = self.flowrate_to_seconds_per_stroke(delivery_speed)
@@ -708,7 +665,6 @@
         actual_flowrate = 60 * self.syringe_volume / single
         self.log.info(f"Your actual flow is {actual_flowrate}. Offset is due to rounding.")
 
-<<<<<<< HEAD
         self._fill_left_empty_right(self.syringe_volume)
         
         return True
@@ -719,15 +675,11 @@
         self.pumping_thread.start()
 
     def _continuous_pumping(self, delivery_speed):
-=======
-        self._fill_left_empty_right(1)
->>>>>>> d7e12c01
         # idea is - along with HPLC pump:
         # 1) fill left, right syringe is empty ad does not move
         # while True:
         # 2) fill right syringe half-way, empty left completely, at double speed
         # 3) fill left at double speed, empty right at normAL, timing will be accurate since double volume mkoves at double speed
-<<<<<<< HEAD
         while not self.cancelled.is_set():
             self._empty_left_fill_right(delivery_speed)
             if self.cancelled.is_set():
@@ -769,17 +721,6 @@
              self._absolute_syringe_move(0, speed_out),
             ])
 
-
-=======
-        self._fill_left_empty_right(1)
-        while volume_delivered < volume_to_deliver:
-            self.wait_until_idle()
-            self._empty_left_fill_right(delivery_speed)
-            self.wait_until_idle()
-            self._fill_left_empty_right(delivery_speed)
-            volume_delivered += self.syringe_volume
->>>>>>> d7e12c01
-
     # convenience function
     def refill_syringe(self, volume: float = None, flow_rate: float = 0, invert_input_output = False):
         self.log.debug('refilling syringe')
