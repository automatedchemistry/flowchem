--- conflicted
+++ resolved
@@ -445,12 +445,6 @@
     """
 
     # noinspection SpellCheckingInspection
-<<<<<<< HEAD
-=======
-    ureg = (
-        UnitRegistry()
-    )  # Unit converter, defaults are fine, but it would be wise explicitly list the units needed
->>>>>>> e728d7d9
 
     # first pump in chain/pump connected directly to computer, if pump chain connected MUST have address 0
     def __init__(
@@ -480,16 +474,11 @@
         self.log = logging.getLogger(__name__).getChild(__class__.__name__)
 
         # This command is used to test connection: failure handled by PumpIO
-<<<<<<< HEAD
-        self.log.info(f"Connected to pump '{self.name}' on port {self.pump_io.name}:{address} version: {self.version}! "
-                      f"{'Pump can only Infuse' if self.infuse_only == True else 'Pump can Infuse AND withdraw'}")
-=======
         self.log.info(
             f"Connected to pump '{self.name}' on port {self.pump_io.name}:{address} version: {self.version}!"
         )
         # Enable withdraw commands only on pumps that support them...
         self._withdraw_enabled = True if "I/W" in self.version else False
->>>>>>> e728d7d9
 
         # makes sure that a 'clean' pump is initialized.
         self.clear_times()
@@ -542,15 +531,10 @@
 
     @property
     def version(self) -> str:
-<<<<<<< HEAD
         """ Returns the current firmware version reported by the pump"""
-        return self.send_command_and_read_reply(Elite11Commands.GET_VERSION)  # '11 ELITE I/W Single 3.0.4
-=======
-        """ Returns the current firmware version reported by the pump """
         return self.send_command_and_read_reply(
             Elite11Commands.GET_VERSION
         )  # '11 ELITE I/W Single 3.0.4
->>>>>>> e728d7d9
 
     @property
     def infuse_only(self) -> bool:
@@ -574,17 +558,12 @@
     @property
     def syringe_volume(self) -> float:
         """ Sets/returns the syringe volume in ml. """
-<<<<<<< HEAD
-        volume_w_units = self.send_command_and_read_reply(Elite11Commands.GET_SYRINGE_VOLUME)  # e.g. '100 ml'
-        return flowchem_ureg(volume_w_units).m_as("ml")  # Unit registry does the unit conversion and returns ml
-=======
         volume_w_units = self.send_command_and_read_reply(
             Elite11Commands.GET_SYRINGE_VOLUME
         )  # e.g. '100 ml'
-        return Elite11.ureg(volume_w_units).m_as(
+        return flowchem_ureg(volume_w_units).m_as(
             "ml"
         )  # Unit registry does the unit conversion and returns ml
->>>>>>> e728d7d9
 
     @syringe_volume.setter
     def syringe_volume(self, volume_in_ml: float = None):
@@ -594,23 +573,6 @@
 
     def update_stored_volume(self):
         """ FIXME: write docstring and check this """
-<<<<<<< HEAD
-        if self.infuse_only:
-            infused = self.get_infused_volume()
-            if infused != 0:
-                self._volume_stored -= infused
-                self.clear_infused_volume()
-
-        else:
-            withdrawn = self.get_withdrawn_volume()
-            infused = self.get_infused_volume()
-            net_volume = withdrawn-infused
-            # not really nice, also the target_volume and rate should be class attributes?
-            self._volume_stored += net_volume
-            # clear stored i w volume
-            if withdrawn+infused != 0:
-                self.clear_infused_withdrawn_volume()
-=======
         infused = self.get_infused_volume()
         if self._withdraw_enabled:
             withdrawn = self.get_withdrawn_volume()
@@ -622,7 +584,6 @@
         # clear stored i w volume
         # if withdrawn+infused != 0:
         #     self.clear_infused_withdrawn_volume()
->>>>>>> e728d7d9
 
     # TODO: when sending itime, pump will return the needed time for infusion of target volume.
     #  this could be used for time efficiency
@@ -674,21 +635,11 @@
 
     def withdraw_run(self):
         """activates pump, runs in withdraw mode"""
-<<<<<<< HEAD
-        if self.infuse_only:
-            InvalidCommand('The pump is infuse only and doesn\'t know this command.')
-        else:
-            self.update_stored_volume()
+        self.ensure_withdraw_is_enabled()
+        self.update_stored_volume()
 
             if self.is_moving():
                 raise UnachievableMove("Pump already is moving")
-=======
-        self.ensure_withdraw_is_enabled()
-        self.update_stored_volume()
-
-        if self.is_moving():
-            raise UnachievableMove("Pump already is moving")
->>>>>>> e728d7d9
 
             # if target volume is set, check if this is achievable
             elif self._target_volume:
@@ -716,17 +667,12 @@
     @property
     def infusion_rate(self) -> float:
         """ Returns/set the infusion rate in ml*min-1 """
-<<<<<<< HEAD
-        rate_w_units = self.send_command_and_read_reply(Elite11Commands.GET_INFUSE_RATE)  # e.g. '0.2 ml/min'
-        return flowchem_ureg(rate_w_units).m_as("ml/min")  # Unit registry does the unit conversion and returns ml/min
-=======
         rate_w_units = self.send_command_and_read_reply(
             Elite11Commands.GET_INFUSE_RATE
         )  # e.g. '0.2 ml/min'
-        return Elite11.ureg(rate_w_units).m_as(
+        return flowchem_ureg(rate_w_units).m_as(
             "ml/min"
         )  # Unit registry does the unit conversion and returns ml/min
->>>>>>> e728d7d9
 
     @infusion_rate.setter
     def infusion_rate(self, rate_in_ml_min: float):
@@ -738,32 +684,6 @@
     @property
     def withdrawing_rate(self) -> float:
         """ Returns/set the infusion rate in ml*min-1 """
-<<<<<<< HEAD
-        if self.infuse_only:
-            InvalidCommand('The pump is infuse only and doesn\'t know this command.')
-        else:
-                rate_w_units = self.send_command_and_read_reply(Elite11Commands.GET_WITHDRAW_RATE)
-                return flowchem_ureg(rate_w_units).m_as("ml/min")  # Unit registry does the unit conversion and returns ml/min
-
-    @withdrawing_rate.setter
-    def withdrawing_rate(self, rate_in_ml_min: float):
-        if self.infuse_only:
-            InvalidCommand('The pump is infuse only and doesn\'t know this command.')
-        else:
-                set_rate = self.bound_rate_to_pump_limits(rate_in_ml_min=rate_in_ml_min)
-                self.send_command_and_read_reply(Elite11Commands.SET_WITHDRAW_RATE, parameter=f"{set_rate} m/m")
-
-    def get_infused_volume(self) -> float:
-        """ Return infused volume in ml """
-        return flowchem_ureg(self.send_command_and_read_reply(Elite11Commands.INFUSED_VOLUME)).m_as("ml")
-
-    def get_withdrawn_volume(self):
-        """ Returns the withdrawn volume from the last clear_*_volume() command, according to the pump """
-        if self.infuse_only:
-            InvalidCommand('The pump is infuse only and doesn\'t know this command.')
-        else:
-            return flowchem_ureg(self.send_command_and_read_reply(Elite11Commands.WITHDRAWN_VOLUME)).m_as("ml")
-=======
         self.ensure_withdraw_is_enabled()
         rate_w_units = self.send_command_and_read_reply(
             Elite11Commands.GET_WITHDRAW_RATE
@@ -782,7 +702,7 @@
 
     def get_infused_volume(self) -> float:
         """ Return infused volume in ml """
-        return Elite11.ureg(
+        return flowchem_ureg(
             self.send_command_and_read_reply(Elite11Commands.INFUSED_VOLUME)
         ).m_as("ml")
 
@@ -792,7 +712,6 @@
         return Elite11.ureg(
             self.send_command_and_read_reply(Elite11Commands.WITHDRAWN_VOLUME)
         ).m_as("ml")
->>>>>>> e728d7d9
 
     def clear_infused_volume(self):
         """ Reset the pump infused volume counter to 0 """
@@ -800,19 +719,6 @@
 
     def clear_withdrawn_volume(self):
         """ Reset the pump withdrawn volume counter to 0 """
-<<<<<<< HEAD
-        if self.infuse_only:
-            InvalidCommand('The pump is infuse only and doesn\'t know this command.')
-        else:
-            self.send_command_and_read_reply(Elite11Commands.CLEAR_WITHDRAWN_VOLUME)
-
-    def clear_infused_withdrawn_volume(self):
-        """ Reset both the pump infused and withdrawn volume counters to 0 """
-        if self.infuse_only:
-            InvalidCommand('The pump is infuse only and doesn\'t know this command.')
-        else:
-            self.send_command_and_read_reply(Elite11Commands.CLEAR_INFUSED_WITHDRAWN_VOLUME)
-=======
         self.ensure_withdraw_is_enabled()
         self.send_command_and_read_reply(Elite11Commands.CLEAR_WITHDRAWN_VOLUME)
 
@@ -820,24 +726,16 @@
         """ Reset both the pump infused and withdrawn volume counters to 0 """
         self.ensure_withdraw_is_enabled()
         self.send_command_and_read_reply(Elite11Commands.CLEAR_INFUSED_WITHDRAWN_VOLUME)
->>>>>>> e728d7d9
         sleep(0.1)  # FIXME check if needed
 
     def clear_volumes(self):
         """ Set all changes in pump volumes to 0 """
         self.target_volume = 0
         self._target_volume = None
-<<<<<<< HEAD
-        if self.infuse_only:
-            self.clear_infused_volume()
-        else:
-            self.clear_infused_withdrawn_volume()
-=======
         if self._withdraw_enabled:
             self.clear_infused_withdrawn_volume()
         else:
             self.clear_infused_volume()
->>>>>>> e728d7d9
 
     @property
     def infuse_ramp(self):
@@ -855,12 +753,7 @@
     @property
     def withdraw_ramp(self):
         """ Represent a ramp in withdrawing rate over a time interval """
-<<<<<<< HEAD
-        if self.infuse_only:
-            return InvalidCommand('The pump is Infuse only and doesn\'t recognise Withdraw ramps')
-=======
         self.ensure_withdraw_is_enabled()
->>>>>>> e728d7d9
         raw_ramp = self.send_command_and_read_reply(Elite11Commands.GET_WITHDRAW_RAMP)
         if raw_ramp == "Ramp not set up.":
             return None
@@ -941,13 +834,9 @@
         """
         Set/returns target volume in ml. If the volume is set to 0, the target is cleared.
         """
-<<<<<<< HEAD
-        target_volume = flowchem_ureg(self.send_command_and_read_reply(Elite11Commands.GET_TARGET_VOLUME))
-=======
-        target_volume = Elite11.ureg(
+        target_volume = flowchem_ureg(
             self.send_command_and_read_reply(Elite11Commands.GET_TARGET_VOLUME)
         )
->>>>>>> e728d7d9
         return target_volume.m_as("ml")
 
     @target_volume.setter
@@ -961,19 +850,12 @@
 
     def clear_times(self):
         """ Clear all pump measured times (i.e. infused and withdrawn) """
-<<<<<<< HEAD
-        if self.infuse_only:
-            self.send_command_and_read_reply(Elite11Commands.CLEAR_INFUSED_TIME)
-        else:
-            self.send_command_and_read_reply(Elite11Commands.CLEAR_INFUSED_WITHDRAW_TIME)
-=======
         if self._withdraw_enabled:
             self.send_command_and_read_reply(
                 Elite11Commands.CLEAR_INFUSED_WITHDRAW_TIME
             )
         else:
             self.send_command_and_read_reply(Elite11Commands.CLEAR_INFUSED_TIME)
->>>>>>> e728d7d9
         self.send_command_and_read_reply(Elite11Commands.CLEAR_TARGET_TIME)
 
     @property
