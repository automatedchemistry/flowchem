from time import sleep
from flowchem.devices.Petite_Fleur_chiller import Huber
import queue
from threading import Thread
from datetime import datetime
from flowchem.devices.Harvard_Apparatus.HA_elite11 import Elite11, PumpIO
from flowchem.devices.Knauer.HPLC_control import ClarityInterface
from flowchem.miscellaneous_helpers.folder_listener import FileReceiver, ResultListener
import logging

# TODO create simulation classes at some point

# TODO combining the sample name with the commit hash would make the experiment even more traceable. probably a good idea...


class ExperimentConditions:
    """This is actively changed, either by human or by optimizer. Goes into the queue.
    When the conditions are taken from the queue, a FlowConditions object is derived from ExperimentCondition.
    ExperimentConditions has to be dropped into a database, eventually, with analytic results and the optimizer activated"""

    # fixed, only changed for a new experiment sequence (if stock solution changes)
    _stock_concentration_donor = 1  # M
    _stock_concentration_acceptor = 1  # M
    _stock_concentration_activator = 1  # M
    _stock_concentration_quencher = 1
    # how many reactor volumes until steady state reached
    _reactor_volumes = 3

    # mutable
    residence_time = 60  # sec
    concentration_donor = 0.25
    acceptor_equivalents = 1.2
    activator_equivalents = 1.5
    quencher_equivalents = 5
    temperature = -80

    @property
    def stock_concentration_donor(self):
        return self._stock_concentration_donor

    @property
    def stock_concentration_acceptor(self):
        return self._stock_concentration_acceptor

    @property
    def stock_concentration_activator(self):
        return self._stock_concentration_activator

    @property
    def stock_concentration_quencher(self):
        return self._stock_concentration_quencher

    @property
    def reactor_volumes(self):
        return self._reactor_volumes



class FlowConditions:
    """From  experiment conditions, flow conditions can be derived, which happens right before each experiment.
    Basically, just to separate off redundant data.
    Links Experiment Conditions to platform.
    All private parameters are only internally needed for calculation (and maybe as checkpoints for simpler testing).
    """

    # these can be calculated, from eqach pump 'package', the flow rate should be the same I suppose
    def __init__(self, experiment_conditions: ExperimentConditions,
                 flow_platform: dict):  # for now, the flowplatform is handed in as a manually written dict and abstraction still low

        self.experiment_id = round(datetime.timestamp(datetime.now()))

        self._concentration_donor = experiment_conditions.concentration_donor
        self._concentration_acceptor = self.get_dependent_concentration(self._concentration_donor,
                                                                        experiment_conditions.acceptor_equivalents)
        self._concentration_activator = self.get_dependent_concentration(self._concentration_donor,
                                                                         experiment_conditions.activator_equivalents)
        self._total_flow_rate = self.get_flow_rate(flow_platform['internal_volumes']['volume_reactor'],
                                              experiment_conditions.residence_time)

        # since setting ratios by concentration rather than flow rate (and thereby, always having the same flowrate ratios), some abstraction is already possible
        self._individual_inlet_flow_rate = round(self._total_flow_rate / 3,
                                                 3)  # 3 is the number of mating inlets, easily

        # flow rates on pump base by required dilution
        # trim output reasonably
        # explicit better than implicit, these could be dropped as control, but a bit verbose
        self._dilution_acceptor = self.get_dilution_ratio(experiment_conditions.stock_concentration_acceptor,
                                                          self._concentration_acceptor)
        # better readability
        self.platform_volumes = flow_platform['internal_volumes']

        self.acceptor_flow_rate = self._individual_inlet_flow_rate * self._dilution_acceptor
        self.acceptor_solvent_flow_rate = self._individual_inlet_flow_rate - self.acceptor_flow_rate

        self._dilution_donor = self.get_dilution_ratio(experiment_conditions.stock_concentration_donor,
                                                       self._concentration_donor)
        self.donor_flow_rate = self._individual_inlet_flow_rate * self._dilution_donor
        self.donor_solvent_flow_rate = self._individual_inlet_flow_rate - self.donor_flow_rate

        self._dilution_activator = self.get_dilution_ratio(experiment_conditions.stock_concentration_activator,
                                                           self._concentration_activator)
        self.activator_flow_rate = self._individual_inlet_flow_rate * self._dilution_activator
        self.activator_solvent_flow_rate = self._individual_inlet_flow_rate - self.activator_flow_rate

        self.quencher_flow_rate = (self._concentration_donor / experiment_conditions.stock_concentration_quencher) * \
                                  self._individual_inlet_flow_rate

        self.temperature = experiment_conditions.temperature

        self._time_start_till_end = round((self.platform_volumes['dead_volume_before_reactor'] * 3 +
                                           self.platform_volumes['volume_mixing'] +
                                           self.platform_volumes['volume_reactor']) / self._total_flow_rate + \
                                          self.platform_volumes['dead_volume_to_HPLC'] / (self._total_flow_rate +
                                                                                         self.quencher_flow_rate))

        self.steady_state_time = self._time_start_till_end + \
                                 experiment_conditions.residence_time * experiment_conditions.reactor_volumes

    def get_dependent_concentration(self, limiting_reagent_concentration: float, equivalents: float):
        dependent_concentration = limiting_reagent_concentration * equivalents

        return dependent_concentration

    def get_dilution_ratio(self, stock_concentration: float, concentration_after_dilution: float):
        dilution_ratio = concentration_after_dilution / stock_concentration

        return round(dilution_ratio, 2)

    def get_flow_rate(self, relevant_volume: float, residence_time: int):
        # residence time could be float, but I think sec is granular enough?
        flow_rate = relevant_volume / residence_time

        return round(flow_rate, 3)


class FlowProcedure:

    def __init__(self, platform_graph: dict):
        self.pumps = platform_graph['pumps']
        self.hplc: ClarityInterface = platform_graph['HPLC']
        #self.chiller: Huber = platform_graph['chiller']

    def individual_procedure(self, flow_conditions: FlowConditions):
        #self.chiller.set_temperature(flow_conditions.temperature)
        #self.chiller.start()

        #while (abs(self.chiller.get_temperature()) - abs(flow_conditions.temperature)) > 2:
       #     sleep(10)
        #    print('Chiller waiting for temperature')

        # set all flow rates
        self.pumps['donor'].infusion_rate = flow_conditions.donor_flow_rate
        self.pumps['donor_solvent'].infusion_rate = flow_conditions.donor_solvent_flow_rate
        self.pumps['acceptor'].infusion_rate = flow_conditions.acceptor_flow_rate
        self.pumps['acceptor_solvent'].infusion_rate = flow_conditions.acceptor_solvent_flow_rate
        self.pumps['activator'].infusion_rate = flow_conditions.activator_flow_rate
        self.pumps['activator_solvent'].infusion_rate = flow_conditions.activator_solvent_flow_rate
        self.pumps['quench'].infusion_rate = flow_conditions.quencher_flow_rate

        for pump in self.pumps.values():
            if pump.get_status().name != 'INFUSING':
                pump.run()
        # start timer
        sleep(flow_conditions.steady_state_time)

        self.hplc.set_sample_name(flow_conditions.experiment_id)
        self.hplc.run()

        # timer is over
        for pump in self.pumps:
            if 'solvent' not in pump:
                # save precious starting materials
                self.pumps[pump].stop()
            else:
                # when platform is idle, flush with solvent
                self.pumps[pump].infusion_rate= flow_conditions._individual_inlet_flow_rate

        return 'done'

    def get_platform_ready(self):
        """Here, code is defined that runs once to prepare the platform. These are things like switching on HPLC lamps,
        sending the hplc method"""
        # prepare HPLC
        self.hplc.exit()
        sleep(5)
        print('preparing HPLC')
        self.hplc.switch_lamp_on('192.168.10.107', 10001)
        sleep(5)
        self.hplc.open_clarity_chrom('admin')
        #TODO insert appropriate file here
        self.hplc.load_file('D:\\Data2q\\testopt\\test_opt_method_shortest.met')
        print('HPLC ready')
        for pump in self.pumps.values():
            pump.syringe_volume = 10
            pump.diameter = 15
            pump.force = 20


    # and could hold wrapper methods:
    def general_method_1(self):
        pass

    def general_method_2(self):
        pass



class Scheduler:
    """put together procedures and conditions, assign ID, put this to experiment Queue"""
    def __init__(self, graph: dict):

        self.graph = graph
        self.procedure = FlowProcedure(self.graph)
        self.experiment_queue = queue.Queue()
        # start worker
        self.experiment_worker=Thread(target=self.experiment_handler)
        self.experiment_worker.start()

        # create a worker function which compares these two. For efficiency, it will just check if analysed_samples is
        # empty. If not, it will get the respective experimental conditions from started_experiments. Combine the two
        # and drop it to the sql. in future, also hand it to the optimizer
        self.started_experiments = {}
        # later transfer to dict to hold analysis results, for now it only holds analysed sample
        self.analysed_samples = []

        self.data_worker = Thread(target=self.data_handler)
        self.data_worker.start()

        self._experiment_running = False

        # takes necessery steps to initialise the platform
        self.procedure.get_platform_ready()




    @property
    def experiment_running(self) -> bool:
        "returns the flag if experiment is running"
        return self._experiment_running

    @experiment_running.setter
    def experiment_running(self, experiment_running: bool):
        self._experiment_running = experiment_running


    def data_handler(self):
        x=3
        while True:
            # check if analysis of started experiments returned results already. If so, indicate the run finished and
            # clear the results list
            sleep(1)
            if len(self.analysed_samples) >= x:
                self.experiment_running = False
                print(f'Experiment Running was set to {self.experiment_running} by data handler')
                x+=3





        # while True:
        #     if self.analysed_samples.keys():
        #         # take the first, normally, there should not be more than one in there
        #         analysis_id=self.analysed_samples.keys()[0]
        #         analysis_results = self.analysed_samples.pop(analysis_id)
        #         experimental_conditions=self.started_experiments.pop(analysis_id)
        #         # TODO drop these somewhere: Timestamp : conditions : results
        #     sleep(5)


    # just puts minimal conditions to the queue. Initially, this can be done manually/iterating over parameter space
    def create_experiment(self, conditions: ExperimentConditions) -> None:
        self.experiment_queue.put(conditions)

    def experiment_handler(self):
        """sits in separate thread, checks if previous job is finished and if so grabs new job from queue and executes it in a new thread"""
        while True:
            sleep(1)
            if self.experiment_queue.not_empty and not self.experiment_running:
                # get raw experimental data, derive actual platform parameters, create sequence function and execute that in a thread
                experiment: ExperimentConditions = self.experiment_queue.get()
                # append the experiment  to the dictionary
                individual_conditions = FlowConditions(experiment, self.graph)
                self.started_experiments[individual_conditions.experiment_id] = experiment
                new_thread = Thread(target=FlowProcedure.individual_procedure, args=(self.procedure, individual_conditions,))
                new_thread.start()
                self.experiment_running = True
                print(f'Experiment Running was set to {self.experiment_running} by experiment handler')
                # this should be called when experiment is over
                self.experiment_queue.task_done()


<<<<<<< HEAD
# TODO remove DUMMYCLASSES for testing
class PumpIO:
    def __init__(self, sth):
        print('Dummy PumpIO on ' + sth)


class Elite11:
    def __init__(self, pump_conn: PumpIO, address):
        print(f'Dummy Pump with address: {address}')


# FlowGraph as dicitonary
pump_connection = PumpIO('COM5')

# missing init parameters
SugarPlatform = {
    # try to combine two pumps to one. flow rate with ratio gives individual flow rate
    'pumps': {
        'donor': Elite11(pump_connection, address=0),
        'donor_solvent': Elite11(pump_connection, address=1),
        'acceptor': Elite11(pump_connection, address=2),
        'acceptor_solvent': Elite11(pump_connection, address=3),
        'activator': Elite11(pump_connection, address=4),
        'activator_solvent': Elite11(pump_connection, address=5),
        'quench': Elite11(pump_connection, address=6),
    },
    'HPLC': ClarityInterface(remote=True, host='192.168.1.11', port=10349, path_to_executable='C:\\ClarityChrom\\bin\\', instrument_number=2),
    'chiller': Huber('COM7'),
    # assume always the same volume from pump to inlet, before T-mixer can be neglected
    'internal_volumes': {'dead_volume_before_reactor': 0.0845,  # TODO: This is volume in total, which is fine since all flow rates will be the same
                         'volume_mixing': 0.0095,  # µL
                         'volume_reactor': 0.0688,
                         'dead_volume_to_HPLC': 0.011
                         }  # µL
}
=======




>>>>>>> 2a470b35

# TODO either devices have to round to reasonable numbers or it has to be done internally. Using pint would be good

if __name__ == "__main__":
    # FlowGraph as dicitonary
    pump_connection = PumpIO('COM5')
    log = logging.getLogger()
    # missing init parameters
    SugarPlatform = {
        # try to combine two pumps to one. flow rate with ratio gives individual flow rate
        'pumps': {
            'donor': Elite11(pump_connection, address=0),
            'donor_solvent': Elite11(pump_connection, address=1),
            'acceptor': Elite11(pump_connection, address=2),
            'acceptor_solvent': Elite11(pump_connection, address=3),
            'activator': Elite11(pump_connection, address=4),
            'activator_solvent': Elite11(pump_connection, address=5),
            'quench': Elite11(pump_connection, address=6),
        },
        'HPLC': ClarityInterface(remote=True, host='192.168.10.11', port=10349,
                                 path_to_executable='C:\\ClarityChrom\\bin\\', instrument_number=2),
        # 'chiller': Huber('COM7'),
        # assume always the same volume from pump to inlet, before T-mixer can be neglected
        'internal_volumes': {'dead_volume_before_reactor': 0.001,  # TODO determin
                             'volume_mixing': 0.0095,  # µL
                             'volume_reactor': 0.0688,
                             'dead_volume_to_HPLC': 0.01  # TODO determine
                             }  # µL
    }

    fr=FileReceiver('192.168.10.20', 10359, allowed_address='192.168.10.11')
    scheduler=Scheduler(SugarPlatform)

    results_listener= ResultListener('D:\\transferred_chromatograms', '*.txt', scheduler.analysed_samples)

    e = ExperimentConditions()
    e.residence_time=1
    scheduler.create_experiment(e)

    e.residence_time=2
    scheduler.create_experiment(e)

    e.residence_time=3
    scheduler.create_experiment(e)

    e.residence_time=4
    scheduler.create_experiment(e)

    e.residence_time=5
    scheduler.create_experiment(e)
    #TODO when queue empty, after some while everything should be switched off
<|MERGE_RESOLUTION|>--- conflicted
+++ resolved
@@ -291,48 +291,10 @@
                 self.experiment_queue.task_done()
 
 
-<<<<<<< HEAD
-# TODO remove DUMMYCLASSES for testing
-class PumpIO:
-    def __init__(self, sth):
-        print('Dummy PumpIO on ' + sth)
-
-
-class Elite11:
-    def __init__(self, pump_conn: PumpIO, address):
-        print(f'Dummy Pump with address: {address}')
-
-
-# FlowGraph as dicitonary
-pump_connection = PumpIO('COM5')
-
-# missing init parameters
-SugarPlatform = {
-    # try to combine two pumps to one. flow rate with ratio gives individual flow rate
-    'pumps': {
-        'donor': Elite11(pump_connection, address=0),
-        'donor_solvent': Elite11(pump_connection, address=1),
-        'acceptor': Elite11(pump_connection, address=2),
-        'acceptor_solvent': Elite11(pump_connection, address=3),
-        'activator': Elite11(pump_connection, address=4),
-        'activator_solvent': Elite11(pump_connection, address=5),
-        'quench': Elite11(pump_connection, address=6),
-    },
-    'HPLC': ClarityInterface(remote=True, host='192.168.1.11', port=10349, path_to_executable='C:\\ClarityChrom\\bin\\', instrument_number=2),
-    'chiller': Huber('COM7'),
-    # assume always the same volume from pump to inlet, before T-mixer can be neglected
-    'internal_volumes': {'dead_volume_before_reactor': 0.0845,  # TODO: This is volume in total, which is fine since all flow rates will be the same
-                         'volume_mixing': 0.0095,  # µL
-                         'volume_reactor': 0.0688,
-                         'dead_volume_to_HPLC': 0.011
-                         }  # µL
-}
-=======
-
-
-
-
->>>>>>> 2a470b35
+
+
+
+
 
 # TODO either devices have to round to reasonable numbers or it has to be done internally. Using pint would be good
 
@@ -356,10 +318,10 @@
                                  path_to_executable='C:\\ClarityChrom\\bin\\', instrument_number=2),
         # 'chiller': Huber('COM7'),
         # assume always the same volume from pump to inlet, before T-mixer can be neglected
-        'internal_volumes': {'dead_volume_before_reactor': 0.001,  # TODO determin
+        'internal_volumes': {'dead_volume_before_reactor': 0.0845,  # TODO determin
                              'volume_mixing': 0.0095,  # µL
                              'volume_reactor': 0.0688,
-                             'dead_volume_to_HPLC': 0.01  # TODO determine
+                             'dead_volume_to_HPLC': 0.011  # TODO determine
                              }  # µL
     }
 
