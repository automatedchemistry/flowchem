--- conflicted
+++ resolved
@@ -77,7 +77,28 @@
 The example shown in section [example](examples/reaction_optimization.md) presents one way of how the 
 protocols can be constructed.
 
-<<<<<<< HEAD
+### Direct approach
+
+To efficiently discover devices exposed by a FlowChem server—especially when dealing with a large number of devices or multiple servers on the intranet—we recommend using the direct approach. In this approach, the user manually provides the IP address (or URL) of the desired server.
+
+This address can be obtained from the FastAPI web interface (see illustration below).
+
+![Accessing the server](access_url.JPG)
+Figure: Accessing the server URL via FastAPI interface
+
+Once the address is known, the function below (get_flowchem_devices_from_url) can be used to create clients for each available device on the server:
+
+```python
+from flowchem.client.client import get_flowchem_devices_from_url
+
+devices = get_flowchem_devices_from_url(url="http://141.14.234.35:8000/")
+
+devices["PumpG"]["pump"].put("infuse", {"volume": "10 ml", "rate": "1 ml/min"})
+```
+
+This function queries the OpenAPI specification exposed by the server and returns a dictionary of initialized FlowchemDeviceClient instances, each corresponding to one device.
+
+
 ## Watch-Dog Approach
 
 This approach is designed to monitor specified methods' outputs and check their values against defined conditions. The 
@@ -181,26 +202,4 @@
 2025-02-20 13:57:13.074 | DEBUG    | flowchem.components.flowchem_component:add_api_route:102 - Adding route / for router of FakeComponent
 2025-02-20 13:57:13.074 | DEBUG    | flowchem.components.flowchem_component:add_api_route:102 - Adding route /watch for router of FakeComponent
 ...
-```
-=======
-### Direct approach
-
-To efficiently discover devices exposed by a FlowChem server—especially when dealing with a large number of devices or multiple servers on the intranet—we recommend using the direct approach. In this approach, the user manually provides the IP address (or URL) of the desired server.
-
-This address can be obtained from the FastAPI web interface (see illustration below).
-
-![Accessing the server](access_url.JPG)
-Figure: Accessing the server URL via FastAPI interface
-
-Once the address is known, the function below (get_flowchem_devices_from_url) can be used to create clients for each available device on the server:
-
-```python
-from flowchem.client.client import get_flowchem_devices_from_url
-
-devices = get_flowchem_devices_from_url(url="http://141.14.234.35:8000/")
-
-devices["PumpG"]["pump"].put("infuse", {"volume": "10 ml", "rate": "1 ml/min"})
-```
-
-This function queries the OpenAPI specification exposed by the server and returns a dictionary of initialized FlowchemDeviceClient instances, each corresponding to one device.
->>>>>>> a1c75e0c
+```