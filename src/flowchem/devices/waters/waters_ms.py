--- conflicted
+++ resolved
@@ -32,11 +32,7 @@
     """
     def __init__(self,
                  name: str = "Waters_MS",
-<<<<<<< HEAD
-                 path_to_AutoLynxQ: str = r"W:\BS-FlowChemistry\Equipment\Waters MS\AutoLynxQ",
-=======
                  path_to_AutoLynxQ: str = r"PATH/TO/AutoLynxQ",
->>>>>>> fef0d100
                  ms_exp_file: str = "",
                  tune_file: str = "",
                  inlet_method: str = "inlet_method",
@@ -57,9 +53,6 @@
         """Assign components."""
         self.components.append(WatersMSControl(name="mass_spectrometer", hw_device=self))
 
-<<<<<<< HEAD
-    async def record_mass_spec(self, sample_name: str, run_duration: int = 0, queue_name = "next.txt", do_conversion: bool = False):
-=======
     async def record_mass_spec(self,
                                sample_name: str,
                                run_duration: int = 0,
@@ -76,7 +69,6 @@
             do_conversion (bool): If True, automatically convert raw data to mzML format after delay.
             output_dir (str): Directory to store converted `.mzML` files.
         """
->>>>>>> fef0d100
         # Autolynx behaves weirdly, it expects a .txt file and that the fields are separated by tabs. A csv file
         # separated w commas however does not work... Autolynx has to be set to look for csv files
         file_path = self.queue_path/Path(queue_name)
