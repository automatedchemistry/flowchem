--- conflicted
+++ resolved
@@ -429,25 +429,6 @@
         await self.create_and_send_command(EXTCONTR, setpoint=int(value))
         logger.debug(f"External control set to {value}")
 
-<<<<<<< HEAD
-=======
-    async def __aenter__(self):
-        await self.initialize()
-        return self
-
-    async def __aexit__(self, exc_type, exc_value, traceback):
-        await self.stop()
-
-    async def _update(self):
-        """Called automatically to change flow rate."""
-
-        if self.rate == 0:
-            await self.stop()
-        else:
-            await self.set_flow_rate(self.rate)
-            await self.infuse()
-
->>>>>>> f84032a4
     def get_router(self, prefix: str | None = None):
         """Creates an APIRouter for this object."""
         # Basic pump methods
