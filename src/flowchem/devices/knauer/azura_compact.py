"""Knauer pump control."""
import asyncio
import warnings
from enum import Enum

import pint
from loguru import logger

from flowchem import ureg
from flowchem.components.device_info import DeviceInfo
from flowchem.devices.flowchem_device import FlowchemDevice
from flowchem.devices.knauer._common import KnauerEthernetDevice
from flowchem.devices.knauer.azura_compact_pump import AzuraCompactPump
from flowchem.devices.knauer.azura_compact_sensor import AzuraCompactSensor
from flowchem.utils.exceptions import DeviceError
from flowchem.utils.people import dario, jakob, wei_hsin

FLOW = "FLOW"  # 0-50000 µL/min, int only!
HEADTYPE = "HEADTYPE"  # 10, 50 ml. Value refers to the highest flow rate in ml/min
PMIN10 = "PMIN10"  # 0-400 in 0.1 MPa, use to avoid running dry
PMIN50 = "PMIN50"  # 0-150 in 0.1 MPa, use to avoid running dry
PMAX10 = "PMAX10"  # 0-400 in 0.1 MPa, chosen automatically by selecting pump head
PMAX50 = "PMAX50"  # 0-150 in 0.1 MPa, chosen automatically by selecting pump head
IMIN10 = "IMIN10"  # 0-100 minimum motor current
IMIN50 = "IMIN50"  # 0-100 minimum motor current
STARTLEVEL = "STARTLEVEL"  # 0, 1 configures start. 0 -> only start pump when shorted to GND, 1 -> always allow start
ERRIO = "ERRIO"  # 0, 1 write/read error in/output ??? sets errio either 1 or 0, reports errio:ok
STARTMODE = "STARTMODE"  # 0, 1; 0=pause pump after switch on, 1=start immediately with previous set flow rate
ADJ10 = "ADJ10"  # 100-2000
ADJ50 = "ADJ50"  # 100-2000
CORR10 = "CORR10"  # 0-300
CORR50 = "CORR50"  # 0-300
EXTFLOW = "EXTFLOW?"
IMOTOR = "IMOTOR"  # motor current in relative units 0-100
PRESSURE = "PRESSURE?"  # reads the pressure in 0.1 MPa
ERRORS = "ERRORS"  # displays last 5 error codes
EXTCONTR = "EXTCONTR"  # allows flow control via analog input
LOCAL = "LOCAL"  # no parameter, releases pump to manual control
REMOTE = "REMOTE"  # manual param input prevented
PUMP_ON = "ON"  # starts flow
PUMP_OFF = "OFF"  # stops flow


class AzuraPumpHeads(Enum):
    """Two Pump heads are available for the Azura: 50 mL/min and 10 mL/min."""

    FLOWRATE_FIFTY_ML = 50
    FLOWRATE_TEN_ML = 10


# noinspection DuplicatedCode
class AzuraCompact(KnauerEthernetDevice, FlowchemDevice):
    """Control module for Knauer Azura Compact pumps."""

    def __init__(
        self,
        ip_address=None,
        mac_address=None,
        max_pressure: str = "",
        min_pressure: str = "",
        **kwargs,
    ):
        super().__init__(ip_address, mac_address, **kwargs)
        self.device_info = DeviceInfo(
            authors=[dario, jakob, wei_hsin],
            manufacturer="knauer",
            model="Azura Compact",
        )
        self.eol = b"\n\r"

        # All the following are set upon initialize()
        self.max_allowed_pressure = 0
        self.max_allowed_flow = 0
        self._headtype = None
        self._running: bool = None  # type: ignore
        self._pressure_max = max_pressure
        self._pressure_min = min_pressure

        self.rate = ureg.parse_expression("0 ml/min")

    async def initialize(self):
        """Initialize connection."""
        # Here the magic happens...
        await super().initialize()

        # Here it is checked that the device is a pump and not a valve
        await self.get_headtype()
        # Place pump in remote control
        await self.remote_control()
        # Also ensure rest state is not pumping.
        await self.stop()

        if self._pressure_max:
            await self.set_maximum_pressure(self._pressure_max)
        if self._pressure_min:
            await self.set_minimum_pressure(self._pressure_min)

        # Set Pump and Sensor components.
        self.components.extend(
            [AzuraCompactPump("pump", self), AzuraCompactSensor("pressure", self)]
        )

    @staticmethod
    def error_present(reply: str) -> bool:
        """Return True if there are errors, False otherwise. Warns for errors."""
        # ERRORS: is the expected answer to read_errors()
        if not reply.startswith("ERROR") or reply.startswith("ERRORS:"):
            return False

        if "ERROR:1" in reply:
            warnings.warn("Invalid message sent to device.\n", stacklevel=2)

        elif "ERROR:2" in reply:
            warnings.warn(
                "Setpoint refused by device.\n" "Refer to manual for allowed values.\n",
                stacklevel=2,
            )
        else:
            warnings.warn("Unspecified error detected!")
        return True

    async def _transmit_and_parse_reply(self, message: str) -> str:
        """Send command and receive reply.

        Deals with all communication based stuff and checks that the valve is of expected type.
        :param message:
        :return: reply: str
        """
        reply = await self._send_and_receive(message)
        if self.error_present(reply):
            return ""

        # Setpoint ok
        if ":OK" in reply:
            logger.debug("setpoint successfully set!")
            return "OK"

        # Replies to 'VALUE?' are in the format 'VALUE:'
        if message[:-1] in reply:
            logger.debug(f"setpoint successfully acquired, value={reply}")
            # Last value after colon
            return reply.split(":")[-1]

        # No reply
        if not reply:
            warnings.warn("No reply received")
            return ""

        warnings.warn(f"Unrecognized reply: {reply}")
        return reply

    async def create_and_send_command(
        self,
        message,
        setpoint: int | None = None,
        setpoint_range: tuple | None = None,
    ):
        """Create and sends a message from the command.

        If setpoint is given, then the command is appended with :value
        If not setpoint is given, a "?" is added for getter syntax

        e.g. message = "HEADTYPE"
        no setpoint -> sends "HEADTYPE?"
        w/ setpoint -> sends "HEADTYPE:<setpoint_value>"
        """
        # GETTER
        if setpoint is None:
            return await self._transmit_and_parse_reply(message + "?")

        # SETTER with range
        if setpoint_range:
            if setpoint in range(*setpoint_range):
                return await self._transmit_and_parse_reply(
                    message + ":" + str(setpoint),
                )

            warnings.warn(
                f"The setpoint provided {setpoint} is not valid for the command "
                f"{message}!\n Accepted range is: {setpoint_range}.\n"
                f"Command ignored",
            )
            return ""

        # SETTER w/o range
        return await self._transmit_and_parse_reply(message + ":" + str(setpoint))

    @property
    def _headtype(self):
        """Return internal head type. Use `set_headtype()` to change in pump."""
        return self.__headtype

    @_headtype.setter
    def _headtype(self, htype):
        self.__headtype = htype

        if htype == AzuraPumpHeads.FLOWRATE_TEN_ML:
            self.max_allowed_pressure, self.max_allowed_flow = 400, 10000
        elif htype == AzuraPumpHeads.FLOWRATE_FIFTY_ML:
            self.max_allowed_pressure, self.max_allowed_flow = 150, 50000

    async def get_headtype(self) -> AzuraPumpHeads:
        """Return pump's head type."""
        head_type_id = await self.create_and_send_command(HEADTYPE)
        try:
            headtype = AzuraPumpHeads(int(head_type_id))
            # Sets internal property (changes max flowrate etc.)
            self._headtype = headtype
        except ValueError as value_error:
            raise DeviceError(
                "It seems you're trying instantiate an unknown device/unknown pump type as Knauer Pump.\n"
                "Only Knauer Azura Compact is supported"
            ) from value_error
        logger.debug(f"Head type of pump {self.ip_address} is {headtype}")

        return headtype

    async def set_headtype(self, head_type: AzuraPumpHeads):
        """Set pump's head type."""
        await self.create_and_send_command(HEADTYPE, setpoint=head_type.value)
        # Update internal property (changes max flowrate etc.)
        self._headtype = head_type
        logger.debug(f"Head type set to {head_type}")

    async def get_flow_rate(self) -> float:
        """Get flow rate in ml/min."""
        flow_value = await self.create_and_send_command(FLOW)
        flowrate = ureg.Quantity(f"{flow_value} ul/min")
        logger.debug(f"Current flow rate is {flowrate}")
        return flowrate.m_as("ml/min")

    async def set_flow_rate(self, rate: pint.Quantity):
        """Set flow rate.

        Args:
        ----
            rate (str): value with units
        """
        await self.create_and_send_command(
            FLOW,
            setpoint=round(rate.m_as("ul/min")),
            setpoint_range=(0, self.max_allowed_flow + 1),
        )
        logger.info(f"Flow set to {rate}")

    async def get_minimum_pressure(self):
        """Get minimum pressure. The pump stops if the measured P is lower than this."""
        command = PMIN10 if self._headtype == AzuraPumpHeads.FLOWRATE_TEN_ML else PMIN50
        p_min = await self.create_and_send_command(command) * ureg.bar
        return str(p_min)

    async def set_minimum_pressure(self, value: str = "0 bar"):
        """Set minimum pressure. The pump stops if the measured P is lower than this."""
        pressure = ureg.Quantity(value)
        command = PMIN10 if self._headtype == AzuraPumpHeads.FLOWRATE_TEN_ML else PMIN50
        await self.create_and_send_command(
            command,
            setpoint=round(pressure.m_as("bar")),
            setpoint_range=(0, self.max_allowed_pressure + 1),
        )
        logger.info(f"Minimum pressure set to {pressure}")

    async def get_maximum_pressure(self) -> str:
        """Get maximum pressure. The pumps stop if the measured P is higher than this."""
        command = PMAX10 if self._headtype == AzuraPumpHeads.FLOWRATE_TEN_ML else PMAX50
        p_max = await self.create_and_send_command(command) * ureg.bar
        return str(p_max)

    async def set_maximum_pressure(self, value: str):
        """Set maximum pressure. The pumps stop if the measured P is higher than this."""
        pressure = ureg.Quantity(value)
        command = PMAX10 if self._headtype == AzuraPumpHeads.FLOWRATE_TEN_ML else PMAX50
        await self.create_and_send_command(
            command,
            setpoint=round(pressure.m_as("bar")),
            setpoint_range=(0, self.max_allowed_pressure + 1),
        )
        logger.info(f"Maximum pressure set to {pressure}")

    async def set_minimum_motor_current(self, setpoint=None):
        """Set minimum motor current."""
        command = IMIN10 if self._headtype == AzuraPumpHeads.FLOWRATE_TEN_ML else IMIN50

        reply = await self.create_and_send_command(
            command,
            setpoint=setpoint,
            setpoint_range=(0, 101),
        )
        logger.debug(f"Minimum motor current set to {setpoint}, returns {reply}")

    async def is_start_in_required(self):
        """Check state of START IN. See require_start_in() for details."""
        runlevel = await self.create_and_send_command(STARTLEVEL)
        return not bool(int(runlevel))

    async def require_start_in(self, value: bool = True):
        """Configure START IN. If required, the pump starts only if the STARTIN pin is shortened to GND.

        True = Pump starts the flow at short circuit contact only. (Start In <> Ground). [0]
        False = Pump starts the flow without a short circuit contact. (Start In <> Ground). [1]
        """
        setpoint = int(not value)
        await self.create_and_send_command(STARTLEVEL, setpoint=setpoint)
        logger.debug(f"Start in required set to {value}")

    async def is_autostart_enabled(self):
        """Return the default behaviour of the pump upon power on."""
        reply = await self.create_and_send_command(STARTMODE)
        return bool(int(reply))

    async def enable_autostart(self, value: bool = True):
        """Set the default behaviour of the pump upon power on.

        :param value: False: pause pump after switch on. True: start pumping with previous flow rate at startup
        :return: device message
        """
        await self.create_and_send_command(STARTMODE, setpoint=int(value))
        logger.debug(f"Autostart set to {value}")

    async def get_adjusting_factor(self):
        """Get the adjust parameter. Not clear what it is."""
        command = ADJ10 if self._headtype == AzuraPumpHeads.FLOWRATE_TEN_ML else ADJ50
        reply = await self.create_and_send_command(command)
        return int(reply)

    async def set_adjusting_factor(self, setpoint: int | None = None):
        """Set the adjust parameter. Not clear what it is."""
        command = ADJ10 if self._headtype == AzuraPumpHeads.FLOWRATE_TEN_ML else ADJ50
        reply = await self.create_and_send_command(
            command,
            setpoint=setpoint,
            setpoint_range=(0, 2001),
        )
        logger.debug(f"Adjusting factor of set to {setpoint}, returns {reply}")

    async def get_correction_factor(self):
        """Get the correction factor. Not clear what it is."""
        command = CORR10 if self._headtype == AzuraPumpHeads.FLOWRATE_TEN_ML else CORR50
        return int(await self.create_and_send_command(command))

    async def set_correction_factor(self, setpoint=None):
        """Set the correction factor. Not clear what it is."""
        command = CORR10 if self._headtype == AzuraPumpHeads.FLOWRATE_TEN_ML else CORR50
        reply = await self.create_and_send_command(
            command,
            setpoint=setpoint,
            setpoint_range=(0, 301),
        )
        logger.debug(f"Correction factor set to {setpoint}, returns {reply}")

    async def read_pressure(self) -> pint.Quantity:
        """Return pressure if the pump has a pressure sensor."""
        return int(await self._transmit_and_parse_reply(PRESSURE)) * 0.1 * ureg.bar

    async def read_extflow(self) -> float:
        """Read the set flowrate from analog in."""
        ext_flow = await self._transmit_and_parse_reply(EXTFLOW)
        logger.debug(f"Extflow reading returns {ext_flow}")
        return float(ext_flow)

    async def read_errors(self) -> list[int]:
        """Return the last 5 errors."""
        last_5_errors = await self.create_and_send_command(ERRORS)
        logger.debug(f"Error reading returns {last_5_errors}")
        return [int(err_code) for err_code in last_5_errors.split(",")]

    async def read_motor_current(self):
        """Return motor current, relative in percent 0-100."""
        current_percent = int(await self.create_and_send_command(IMOTOR))
        logger.debug(f"Motor current reading returns {current_percent} %")
        return current_percent

    async def infuse(self):
        """Start running pump at the given rate."""
        await self._transmit_and_parse_reply(PUMP_ON)
        self._running = True
        logger.info("Pump started!")
<<<<<<< HEAD
        return True   # todo: error
=======
        return True
>>>>>>> ae78ea2c

    async def stop(self):
        """Stop flow."""
        await self._transmit_and_parse_reply(PUMP_OFF)
        self._running = False
        logger.info("Pump stopped")

    def is_running(self):
        """Get pump state."""
        return self._running

    async def set_local(self, state: bool = True):
        """Relinquish remote control."""
        await self.create_and_send_command(LOCAL, setpoint=int(state))
        logger.debug(f"Local control set to {state}")

    async def remote_control(self, state: bool = True):
        """Set remote control on or off."""
        if state:
            await self.create_and_send_command(REMOTE, setpoint=1)
        else:
            await self.create_and_send_command(LOCAL, setpoint=1)
        logger.debug(f"Remote control set to {state}")

    async def is_analog_control_enabled(self):
        """Return the status of the external flow control via analog input."""
        reply = await self.create_and_send_command(EXTCONTR)
        return bool(int(reply))

    async def enable_analog_control(self, value: bool):
        """External flow control via analog input.

        False = prevents external flow control. [0]
        True = allows the flow rate control via analog input 0 - 10V (10ml: 1 V = 1 ml/min, 50ml: 1 V = 5 ml/min). [1]
        """
        await self.create_and_send_command(EXTCONTR, setpoint=int(value))
        logger.debug(f"External control set to {value}")


if __name__ == "__main__":
    # This is a bug of asyncio on Windows :|
    import sys

    if sys.platform == "win32":
        asyncio.set_event_loop_policy(asyncio.WindowsSelectorEventLoopPolicy())

    p = AzuraCompact(ip_address="192.168.1.119")

    async def main(pump: AzuraCompact):
        """Test function."""
        await pump.initialize()
        c = pump.components
        print(c)
        pc: AzuraCompactPump = c[0]  # type:ignore
        print(pc)
        print(await pc.infuse(rate="0.1 ml/min"))
        await pump.set_flow_rate(ureg.Quantity("0.1 ml/min"))
        await pump.infuse()
        await asyncio.sleep(5)
        await pump.stop()
        print(await pc.is_pumping())

    asyncio.run(main(p))<|MERGE_RESOLUTION|>--- conflicted
+++ resolved
@@ -375,11 +375,7 @@
         await self._transmit_and_parse_reply(PUMP_ON)
         self._running = True
         logger.info("Pump started!")
-<<<<<<< HEAD
-        return True   # todo: error
-=======
         return True
->>>>>>> ae78ea2c
 
     async def stop(self):
         """Stop flow."""
