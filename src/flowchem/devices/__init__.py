# Add all flowchem-device classes to the flowchem.device namespace
# This is needed by config parser and hides the complexity of the folder hierarchy to the library users.
# All * are defined as __all__ in the corresponding submodule to simplify name changes / refactoring.
from .bronkhorst import *
from .dataapex import *
from .hamilton import *
from .harvardapparatus import *
from .huber import *
from .knauer import *
from .magritek import *
from .manson import *
from .mettlertoledo import *
from .phidgets import *
from .vacuubrand import *
from .vapourtec import *
from .vicivalco import *
<<<<<<< HEAD
from .fakedevice import *
=======
from .runze import *
>>>>>>> 65607af1
from .custom import *<|MERGE_RESOLUTION|>--- conflicted
+++ resolved
@@ -14,9 +14,6 @@
 from .vacuubrand import *
 from .vapourtec import *
 from .vicivalco import *
-<<<<<<< HEAD
+from .runze import *
 from .fakedevice import *
-=======
-from .runze import *
->>>>>>> 65607af1
 from .custom import *