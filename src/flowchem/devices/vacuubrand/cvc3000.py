"""Vacuubrand CVC3000 control."""
import asyncio

import aioserial
import pint
from loguru import logger
from enum import Enum

from flowchem.components.device_info import DeviceInfo
from flowchem.devices.flowchem_device import FlowchemDevice
from flowchem.devices.vacuubrand.cvc3000_pressure_control import CVC3000PressureControl
from flowchem.devices.vacuubrand.constants import ProcessStatus
from flowchem.utils.exceptions import InvalidConfigurationError
from flowchem.utils.people import dario, jakob, wei_hsin, samuel_saraiva

class Commands(Enum):

    # read commands
    POWER_ON = "START"
    POWER_OFF = "STOP 1"
    SET_REMOTE = "REMOTE 1"  # Remote control on
    ACTUAL_PRESSURE = "IN_PV_1"  # unit corresponding to default settings;
    STATUS = "IN_START"
    VERSION = "IN_VER"

    # write commands
    CONFIGURATION = "OUT_CFG 00001"  # internal air admittance valve auto - see details in manual
    SET_PRESSURE_VACUUM = "OUT_SP_1"  # unit corresponding to default settings (mbar/hPa/Torr);
    MOTOR_SPEED = "OUT_SP_2" # motor speed in % (1-100%) or 101 allowed
    ECHO_REPLY = "ECHO 1"  # echo on, write commands with reply value
    STORE_SETTINGS = "STORE"  # store settings permanently
    CVC = "CVC 3"  # Send CVC 3 and STORE to permanently set the controller RS 232C commands to the extended


class CVC3000(FlowchemDevice):
    """
    Control class for the Vacuubrand CVC3000 vacuum controller.

    This class provides methods to interface with and control the Vacuubrand CVC3000 vacuum controller via serial
    commands. It includes functionalities for setting and getting pressure, controlling motor speed, and querying
    the device status.

    Attributes:
    -----------
    DEFAULT_CONFIG : dict
        Default configuration parameters for the serial connection.
    _serial : aioserial.AioSerial
        The serial interface used to communicate with the device.
    _device_sn : int
        The serial number of the device (initialized as None).
    device_info : DeviceInfo
        Metadata and configuration details about the device.

    Methods:
    --------
    from_config(cls, port: str, name: str = None, **serial_kwargs) -> CVC3000:
        Create an instance from configuration parameters.
    initialize(self) -> None:
        Initialize the connection with the device and configure it.
    _send_command_and_read_reply(self, command: str) -> str:
        Send a command to the device and read the reply.
    version(self) -> str:
        Retrieve the version of the CVC3000 device.
    set_pressure(self, pressure: pint.Quantity) -> None:
        Set the pressure on the device.
    get_pressure(self) -> float:
        Get the current pressure from the device.
    motor_speed(self, speed: int) -> None:
<<<<<<< HEAD
        Set the motor speed on the device.
=======
        Set the motor speed on the device (0 to 100%).
>>>>>>> 4897c0ba
    status(self) -> ProcessStatus:
        Get the current process status from the device.
    """

    DEFAULT_CONFIG = {
        "timeout": 0.1,
        "baudrate": 19200,  # Supports 2400-19200
        "parity": aioserial.PARITY_NONE,  # Other values possible via config
        "stopbits": aioserial.STOPBITS_ONE,
        "bytesize": aioserial.EIGHTBITS,
    }

    def __init__(
        self,
        aio: aioserial.AioSerial,
        name="",
    ) -> None:
        """
        Initialize the CVC3000 device controller.

        Parameters:
        -----------
        aio : aioserial.AioSerial
            The serial interface for communication with the CVC3000.
        name : str
            The name assigned to the device instance.
        """
        super().__init__(name)
        self._serial = aio
        self._device_sn: int = None  # type: ignore

        self.device_info = DeviceInfo(
            authors=[dario, jakob, wei_hsin],
            manufacturer="Vacuubrand",
            model="CVC3000",
        )

    @classmethod
<<<<<<< HEAD
    def from_config(cls, port, name="", **serial_kwargs):
=======
    def from_config(cls, port, name=None, **serial_kwargs):
>>>>>>> 4897c0ba
        """
        Create an instance from configuration parameters.

        Used by server to initialize obj from config.

        Only required parameter is 'port'. Optional 'loop' + others (see AioSerial())

        Parameters:
        -----------
        port : str
            The port to which the CVC3000 is connected.
<<<<<<< HEAD
        name : str
            The name assigned to the device instance (default is "").
=======
        name : str, optional
            The name assigned to the device instance (default is None).
>>>>>>> 4897c0ba
        **serial_kwargs : dict
            Additional keyword arguments for configuring the serial interface.

        Returns:
        --------
        CVC3000
            An instance of the CVC3000 class.

        Raises:
        -------
        InvalidConfigurationError
            If the serial connection cannot be established.
        """
        # Merge default settings, including serial, with provided ones.
        configuration = CVC3000.DEFAULT_CONFIG | serial_kwargs

        try:
            serial_object = aioserial.AioSerial(port, **configuration)
        except (OSError, aioserial.SerialException) as serial_exception:
            raise InvalidConfigurationError(
                f"Cannot connect to the CVC3000 on the port <{port}>"
            ) from serial_exception

        return cls(serial_object, name)

    async def initialize(self):
        """
        Initialize the connection with the device and configure it.

        This includes setting the device mode, saving configuration, enabling remote control,
        and configuring output settings.

        Raises:
        -------
        InvalidConfigurationError
            If no version reply is received from the CVC3000.
        """
        self.device_info.version = await self.version()
        if not self.device_info.version:
            raise InvalidConfigurationError("No reply received from CVC3000!")

        # Set to CVC3000 mode and save
        await self._send_command_and_read_reply("CVC 3")
        await self._send_command_and_read_reply("STORE")
        # Get reply to set commands
        await self._send_command_and_read_reply("ECHO 1")
        # Remote control
        await self._send_command_and_read_reply("REMOTE 1")
        # mbar, no autostart, no beep, venting auto
        await self._send_command_and_read_reply("OUT_CFG 00001")
        await self.motor_speed(100)

        logger.debug(f"Connected with CVC3000 version {self.device_info.version}")

        self.components.append(CVC3000PressureControl("pressure-control", self))

    async def _send_command_and_read_reply(self, command: str) -> str:
        """
        Send a command to the device and read the reply.

        Parameters:
        -----------
        command : str
            The command string to be transmitted.

        Returns:
        --------
        str
            The reply received from the device.

        Notes:
        ------
        If no reply is received within the timeout period, an error is logged.
        """
        await self._serial.write_async(command.encode("ascii") + b"\r\n")
        logger.debug(f"Command `{command}` sent!")

        # Receive reply and return it after decoding
        try:
            reply = await asyncio.wait_for(self._serial.readline_async(), 2)
        except asyncio.TimeoutError:
            logger.error("No reply received! Unsupported command?")
            return ""

        await asyncio.sleep(0.1)  # Max rate 10 commands/s as per manual

        logger.debug(f"Reply received: {reply}")
        return reply.decode("ascii")

    async def version(self):
        """
        Retrieve the version of the CVC3000 device.

        Returns:
        --------
        str
            The version of the device, or None if the version could not be retrieved.
        """
        raw_version = await self._send_command_and_read_reply("IN_VER")
        # raw_version = CVC 3000 VX.YY
        try:
            return raw_version.split()[-1]
        except IndexError:
            return None

    async def set_pressure(self, pressure: pint.Quantity):
        """
        Set the pressure on the device.

        Parameters:
        -----------
        pressure : pint.Quantity
            The target pressure to be set, expressed in units compatible with the device (e.g., mbar).
        """
        mbar = int(pressure.m_as("mbar"))
        await self._send_command_and_read_reply(f"OUT_SP_1 {mbar}")

    async def get_pressure(self):
        """
        Get the current pressure from the device.

        Returns:
        --------
        float
            The current pressure in mbar.
        """
        pressure_text = await self._send_command_and_read_reply("IN_PV_1")
        return float(pressure_text.split()[0])

    async def motor_speed(self, speed):
        """
        Set the motor speed on the device.

        Parameters:
        -----------
        speed : int
            The target motor speed percentage (0-100%).
        """
        return await self._send_command_and_read_reply(f"OUT_SP_2 {speed}")

    async def status(self) -> ProcessStatus:
        """
        Get the current process status from the device.

        Returns:
        --------
        ProcessStatus
            The status of the device process.
        """
        raw_status = await self._send_command_and_read_reply("IN_STAT")
        # Sometimes fails on first call
        if not raw_status:
            raw_status = await self._send_command_and_read_reply("IN_STAT")
        return ProcessStatus.from_reply(raw_status)


if __name__ == "__main__":

    async def main():
        cvc = CVC3000.from_config(port="COM5")
        await cvc.initialize()
        status = await cvc.components[0].power_on()
        if not status:
            logger.warning("Something is wrong with power-on, let's try again!")
            status = await cvc.components[0].power_on()
            if not status:
                logger.error("Try againg and get something is wrong with power-on!")
            else:
                logger.info("Power-on worked!")

        await asyncio.sleep(2)  # Max rate 10 commands/s as per manual

        status = await cvc.components[0].power_off()
        if not status:
            logger.warning("Something is wrong with power-off, let's try again!")
            status = await cvc.components[0].power_off()
            if not status:
                logger.error("Try againg and get something is wrong with power-off!")
            else:
                logger.info("Power-off worked!")

    asyncio.run(main())
<|MERGE_RESOLUTION|>--- conflicted
+++ resolved
@@ -66,11 +66,7 @@
     get_pressure(self) -> float:
         Get the current pressure from the device.
     motor_speed(self, speed: int) -> None:
-<<<<<<< HEAD
-        Set the motor speed on the device.
-=======
         Set the motor speed on the device (0 to 100%).
->>>>>>> 4897c0ba
     status(self) -> ProcessStatus:
         Get the current process status from the device.
     """
@@ -109,11 +105,7 @@
         )
 
     @classmethod
-<<<<<<< HEAD
     def from_config(cls, port, name="", **serial_kwargs):
-=======
-    def from_config(cls, port, name=None, **serial_kwargs):
->>>>>>> 4897c0ba
         """
         Create an instance from configuration parameters.
 
@@ -125,13 +117,8 @@
         -----------
         port : str
             The port to which the CVC3000 is connected.
-<<<<<<< HEAD
         name : str
             The name assigned to the device instance (default is "").
-=======
-        name : str, optional
-            The name assigned to the device instance (default is None).
->>>>>>> 4897c0ba
         **serial_kwargs : dict
             Additional keyword arguments for configuring the serial interface.
 
