"""ML600 component relative to valve switching."""
from __future__ import annotations

from typing import TYPE_CHECKING

from flowchem.components.valves.distribution_valves import ThreePortFourPositionValve, FourPortFivePositionValve

if TYPE_CHECKING:
    from .ml600 import ML600


class ML600LeftValve(FourPortFivePositionValve):
<<<<<<< HEAD
    hw_device: ML600  # for typing's sake
    identifier: str
=======
    """
    Represents the left valve of the ML600 pump with specific translation for raw positions.

    This valve has 8 possible positions each separated by 45 degrees, but only a few are functional.
>>>>>>> fef0d100

    def __init__(self, name: str, hw_device: ML600, identifier: str = "") -> None:
        super().__init__(name, hw_device)
        self.identifier = identifier
    # 0 degree syr-left,
    # 45 right-front
    # 90 nothing
    # 135 front-syr
    # 180
    # 225 left front
    # 270 syr-right
    # 315
    # 360

<<<<<<< HEAD
    def _change_connections(self, raw_position: str, reverse: bool = False) -> str:
=======
    Attributes:
    -----------
    hw_device : ML600
        The hardware device instance associated with this valve.
    identifier : str
        The identifier for this valve, set to "B".

    Methods:
    --------
    _change_connections(raw_position: int, reverse: bool = False) -> int:
        Translate the raw position to the corresponding degree or reverse.
    """
    hw_device: ML600  # for typing's sake
    identifier = "B"


    def _change_connections(self, raw_position, reverse: bool = False) -> int:
        """
        Translate the raw position to the corresponding degree for the valve or reverse.

        Parameters:
        -----------
        raw_position : int
            The raw position value to be translated.
        reverse : bool, optional
            If True, performs the reverse translation (default is False).

        Returns:
        --------
        int
            The translated position in degrees.
        """
>>>>>>> fef0d100
        if not reverse:
            translated = int(raw_position) * 45
        else:
            translated = round(int(raw_position) / 45)
        return str(translated)


class ML600RightValve(ThreePortFourPositionValve):
    """
    Represents the right valve of the ML600 pump with specific translation for raw positions.

    This valve has 4 possible positions each separated by 90 degrees.

    Attributes:
    -----------
    hw_device : ML600
        The hardware device instance associated with this valve.
    identifier : str
        The identifier for this valve, set to "C".

    Methods:
    --------
    _change_connections(raw_position: int, reverse: bool = False) -> int:
        Translate the raw position to the corresponding degree or reverse.
    """
    hw_device: ML600  # for typing's sake
    identifier: str

    def __init__(self, name: str, hw_device: ML600, identifier: str = "") -> None:
        super().__init__(name, hw_device)
        self.identifier = identifier

<<<<<<< HEAD
    def _change_connections(self, raw_position: str, reverse: bool = False) -> str:
=======
    def _change_connections(self, raw_position, reverse: bool = False) -> int:
        """
        Translate the raw position to the corresponding degree for the valve or reverse.

        Parameters:
        -----------
        raw_position : int
            The raw position value to be translated.
        reverse : bool, optional
            If True, performs the reverse translation (default is False).

        Returns:
        --------
        int
            The translated position in degrees.
        """
>>>>>>> fef0d100
        if not reverse:
            translated = (int(raw_position) + 2) * 90
            if translated >= 360:
                translated -= 360
        else:
            # round, the return is often off by 1°/the valve does not switch exactly
            # the slightly complicated logic here is because the degrees are differently defined in the abstract valve
<<<<<<< HEAD
            # and the physical ML600 valve, the offset in multiples of 90 degres is corrected here
            translated = round(int(raw_position) / 90)
=======
            # and the physical ML600 valve, the offset in multiples of 90 degrees is corrected here
            translated = round(raw_position / 90)
>>>>>>> fef0d100
            if translated < 2:
                translated += 2
            else:
                translated -= 2

        return str(translated)
<|MERGE_RESOLUTION|>--- conflicted
+++ resolved
@@ -10,15 +10,8 @@
 
 
 class ML600LeftValve(FourPortFivePositionValve):
-<<<<<<< HEAD
     hw_device: ML600  # for typing's sake
     identifier: str
-=======
-    """
-    Represents the left valve of the ML600 pump with specific translation for raw positions.
-
-    This valve has 8 possible positions each separated by 45 degrees, but only a few are functional.
->>>>>>> fef0d100
 
     def __init__(self, name: str, hw_device: ML600, identifier: str = "") -> None:
         super().__init__(name, hw_device)
@@ -33,42 +26,7 @@
     # 315
     # 360
 
-<<<<<<< HEAD
     def _change_connections(self, raw_position: str, reverse: bool = False) -> str:
-=======
-    Attributes:
-    -----------
-    hw_device : ML600
-        The hardware device instance associated with this valve.
-    identifier : str
-        The identifier for this valve, set to "B".
-
-    Methods:
-    --------
-    _change_connections(raw_position: int, reverse: bool = False) -> int:
-        Translate the raw position to the corresponding degree or reverse.
-    """
-    hw_device: ML600  # for typing's sake
-    identifier = "B"
-
-
-    def _change_connections(self, raw_position, reverse: bool = False) -> int:
-        """
-        Translate the raw position to the corresponding degree for the valve or reverse.
-
-        Parameters:
-        -----------
-        raw_position : int
-            The raw position value to be translated.
-        reverse : bool, optional
-            If True, performs the reverse translation (default is False).
-
-        Returns:
-        --------
-        int
-            The translated position in degrees.
-        """
->>>>>>> fef0d100
         if not reverse:
             translated = int(raw_position) * 45
         else:
@@ -101,26 +59,8 @@
         super().__init__(name, hw_device)
         self.identifier = identifier
 
-<<<<<<< HEAD
     def _change_connections(self, raw_position: str, reverse: bool = False) -> str:
-=======
-    def _change_connections(self, raw_position, reverse: bool = False) -> int:
-        """
-        Translate the raw position to the corresponding degree for the valve or reverse.
 
-        Parameters:
-        -----------
-        raw_position : int
-            The raw position value to be translated.
-        reverse : bool, optional
-            If True, performs the reverse translation (default is False).
-
-        Returns:
-        --------
-        int
-            The translated position in degrees.
-        """
->>>>>>> fef0d100
         if not reverse:
             translated = (int(raw_position) + 2) * 90
             if translated >= 360:
@@ -128,13 +68,8 @@
         else:
             # round, the return is often off by 1°/the valve does not switch exactly
             # the slightly complicated logic here is because the degrees are differently defined in the abstract valve
-<<<<<<< HEAD
             # and the physical ML600 valve, the offset in multiples of 90 degres is corrected here
             translated = round(int(raw_position) / 90)
-=======
-            # and the physical ML600 valve, the offset in multiples of 90 degrees is corrected here
-            translated = round(raw_position / 90)
->>>>>>> fef0d100
             if translated < 2:
                 translated += 2
             else:
