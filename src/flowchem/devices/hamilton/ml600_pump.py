--- conflicted
+++ resolved
@@ -79,14 +79,8 @@
             await asyncio.sleep(1)
             return not await self.hw_device.get_pump_status(self.pump_code)
 
-<<<<<<< HEAD
     async def infuse(self, rate: str = "1 ml/min", volume: str = "") -> bool:
         """Start infusion with given rate and volume (both optional).
-=======
-    async def infuse(self, rate: str = "", volume: str = "") -> bool:
-        """
-        Start an infusion with the given rate and volume.
->>>>>>> fef0d100
 
         If no rate is specified, the default (1 ml/min) is used, can be set on per-pump basis via `default_infuse_rate`
 
