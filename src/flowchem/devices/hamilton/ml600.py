--- conflicted
+++ resolved
@@ -323,12 +323,15 @@
             )
 
         self._steps_per_ml = ureg.Quantity(f"{48000 / self.syringe_volume} step/ml")
+        # todo: check
+        # self._offset_steps = 100  # Steps added to each absolute move command, to decrease wear and tear at volume = 0
+        # self._max_vol = (48000 - self._offset_steps) * ureg.step / self._steps_per_ml
         self._max_vol = 48000 * ureg.step / self._steps_per_ml
         self.return_steps = 24# Steps added to each absolute move command, to decrease wear and tear at volume = 0, 24 is manual default
 
         # This enables to configure on per-pump basis uncommon parameters
         self.config = ML600.DEFAULT_CONFIG | config
-        self.dual_syringe = False
+        self.dual_syringe = False  # todo: check
 
     @classmethod
     def from_config(cls, **config):
@@ -378,6 +381,10 @@
         """Initialize pump and its components."""
         await self.pump_io.initialize()
         # Test connectivity by querying the pump's firmware version
+        # todo:check
+        # fw_cmd = Protocol1Command(command="U", target_pump_num=self.address)
+        # self.device_info.version = await self.pump_io.write_and_read_reply_async(fw_cmd)
+
         self.device_info.version = await self.version()
         logger.info(
             f"Connected to Hamilton ML600 {self.name} - FW version: {self.device_info.version}!",
@@ -390,14 +397,17 @@
         # syringe/valve specific
         self.dual_syringe = not await self.single_syringe()
 
+        # todo: check
         # Add device components
+        # self.components.extend([ML600Pump("pump", self), ML600Valve("valve", self)])
+
         if self.dual_syringe:
-            self.components.extend([ML600Pump("left_pump", self),ML600Pump("right_pump", self),
+            self.components.extend([ML600Pump("left_pump", self), ML600Pump("right_pump", self),
                                     ML600Valve("left_valve", self), ML600Valve("right_valve", self)])
         else:
             self.components.extend([ML600Pump("pump", self), ML600Valve("valve", self)])
+
 # TODO potentially set the suitable device mode - this might be needed despite switching by angle to achive the proper position reproducibly...
-
 
     async def send_command_and_read_reply(self, command: Protocol1Command) -> str:
         """Send a command to the pump. Here we just add the right pump number."""
@@ -441,6 +451,11 @@
 
         speed: 2-3692 in seconds/stroke
         """
+        # init_pump = Protocol1Command(
+        #     command="X",
+        #     optional_parameter="S",
+        #     parameter_value=self._validate_speed(speed),
+        # )
         init_pump = Protocol1Command(
             command=ML600Commands.INIT_ALL.value,
             optional_parameter=ML600Commands.OPTIONAL_PARAMETER.value,
@@ -500,7 +515,7 @@
             optional_parameter=ML600Commands.OPTIONAL_PARAMETER.value,
             command_value=str(position),
             parameter_value=self._validate_speed(speed),
-            target_syringe = syringe.value if self.dual_syringe else ""
+            target_syringe=syringe.value if self.dual_syringe else ""
         )
         return await self.send_command_and_read_reply(abs_move_cmd)
 
@@ -508,8 +523,7 @@
         """Return current syringe position in ml."""
         syringe_pos = await self.send_command_and_read_reply(
             Protocol1Command(command=ML600Commands.CURRENT_SYRINGE_POSITION.value,
-                             target_syringe= syringe.value if self.dual_syringe else ""
-),
+                             target_syringe=syringe.value if self.dual_syringe else ""),
         )
 
         current_steps = int(syringe_pos) * ureg.step
@@ -545,7 +559,6 @@
         else:
             raise InvalidConfigurationError("Neither single nor dual syringe - somethings wrong")
 
-
     async def resume(self):
         """Resume any paused command."""
         return await self.send_command_and_read_reply(
@@ -576,20 +589,33 @@
             await self.send_command_and_read_reply(Protocol1Command(command=ML600Commands.REQUEST_DONE.value)) == "Y"
         )
 
-<<<<<<< HEAD
-    async def get_valve_position(self) -> str:
-        """Represent the position of the valve: getter returns Enum, setter needs Enum."""
-        return await self.send_command_and_read_reply(Protocol1Command(command="LQA"))
-=======
-    async def get_valve_position_by_name(self, valve: ML600Commands = None
-) -> str:
+    # async def get_valve_position(self) -> str:
+    #     """Represent the position of the valve: getter returns Enum, setter needs Enum."""
+    #     return await self.send_command_and_read_reply(Protocol1Command(command="LQA"))
+
+    # async def set_valve_position(
+    #     self,
+    #     target_position: str,
+    #     wait_for_movement_end: bool = True,
+    # ):
+    #     """Set valve position.
+    #
+    #     wait_for_movement_end is defaulted to True as it is a common mistake not to wait...
+    #     """
+    #     await self.send_command_and_read_reply(
+    #         Protocol1Command(command="LQA", command_value=target_position),
+    #     )
+    #     logger.debug(f"{self.name} valve position set to position {target_position}")
+    #     if wait_for_movement_end:
+    #         await self.wait_until_idle()
+    #
+    async def get_valve_position_by_name(self, valve: ML600Commands = None) -> str:
         """
         Represent the position of the valve: getter returns Enum, setter needs Enum.
         Strongly encouraged to use switching by angle
         """
         return await self.send_command_and_read_reply(Protocol1Command(command=ML600Commands.CURRENT_VALVE_POSITION.value,
-                                                                       target_valve = valve.value if self.dual_syringe else ""))
->>>>>>> 171b5c18
+                                                                       target_valve=valve.value if self.dual_syringe else ""))
 
     async def set_valve_position_by_name(
         self,
@@ -602,13 +628,8 @@
         wait_for_movement_end is defaulted to True as it is a common mistake not to wait...
         """
         await self.send_command_and_read_reply(
-<<<<<<< HEAD
-            Protocol1Command(command="LQA", command_value=target_position),
-=======
             Protocol1Command(command=ML600Commands.VALVE_BY_NAME_CW.value, command_value=target_position,
-                             target_valve = valve.value if self.dual_syringe else ""
-),
->>>>>>> 171b5c18
+                             target_valve=valve.value if self.dual_syringe else ""),
         )
         logger.debug(f"{self.name} valve position set to position {target_position}")
         if wait_for_movement_end:
@@ -634,17 +655,27 @@
         if not counter_clockwise:
             await self.send_command_and_read_reply(
                 Protocol1Command(command=ML600Commands.VALVE_BY_ANGLE_CW.value, command_value=target_position,
-                                 target_valve = valve.value if self.dual_syringe else ""),
+                                 target_valve=valve.value if self.dual_syringe else ""),
             )
             logger.debug(f"{self.name} valve position set to position {target_position}, switching CW")
         else:
             await self.send_command_and_read_reply(
                 Protocol1Command(command=ML600Commands.VALVE_BY_ANGLE_CCW.value, command_value=target_position,
-                                 target_valve = valve.value if self.dual_syringe else ""),
+                                 target_valve=valve.value if self.dual_syringe else ""),
             )
             logger.debug(f"{self.name} valve position set to position {target_position}, switching CCW")
         if wait_for_movement_end:
             await self.wait_until_idle()
+
+    # async def get_return_steps(self) -> int:
+    #     """Return steps' getter. Applied to the end of a downward syringe movement to removes mechanical slack."""
+    #     steps = await self.send_command_and_read_reply(Protocol1Command(command="YQN"))
+    #     return int(steps)
+    #
+    # async def set_return_steps(self, target_steps: int):
+    #     """Return steps' setter. Applied to the end of a downward syringe movement to removes mechanical slack."""
+    #     target_steps = str(int(target_steps))
+    #     return await self.send_command_and_read_reply(Protocol1Command(command="YSN", command_value=target_steps))
 
 
 if __name__ == "__main__":
