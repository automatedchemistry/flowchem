"""Control Hamilton ML600 syringe pump via the protocol1/RNO+."""
from __future__ import annotations

import asyncio
import string
import warnings
from dataclasses import dataclass
<<<<<<< HEAD
=======
from enum import Enum, StrEnum
from typing import TYPE_CHECKING
>>>>>>> 39d44ec2

import aioserial
from loguru import logger
from enum import Enum

from flowchem import ureg
from pint import Quantity
from flowchem.components.device_info import DeviceInfo
from flowchem.devices.flowchem_device import FlowchemDevice
from flowchem.devices.hamilton.ml600_pump import ML600Pump
from flowchem.devices.hamilton.ml600_valve import ML600LeftValve, ML600RightValve
from flowchem.utils.exceptions import InvalidConfigurationError, DeviceError
from flowchem.utils.people import dario, jakob, wei_hsin, miguel
from pint.registry import Quantity


class ML600Commands(Enum):
    """ Just a collection of commands. Grouped here to ease future, unlikely, changes. """

    PAUSE = "K"
    RESUME = "$"
    CLEAR_BUFFER = "V"

    INIT_ALL = "X"
    INIT_VALVE_ONLY = "LX"
    INIT_SYRINGE_ONLY = "X1"

    # only works for pumps with two syringe drivers
    SET_VALVE_CONTINUOUS_DISPENSE = "LST19"
    SET_VALVE_DUAL_DILUTOR = "LST20"

    # if there are two drivers, both sides can be selected
    SELECT_LEFT = "B"
    SELECT_RIGHT = "C"

    # SYRINGE POSITION
    PICKUP = "P"
    DELIVER = "D"
    ABSOLUTE_MOVE = "M"

    # VALVE POSITION
    # strongly discouraged since mapping changes
    VALVE_TO_INLET = "I"
    VALVE_TO_OUTLET = "O"
    VALVE_TO_WASH = "W"
    VALVE_BY_NAME_CW = "LP0"
    VALVE_BY_NAME_CCW = "LP1"
    # strongly encouraged since mapping is clear if initial/0 position is clear and rotor/stator are known
    VALVE_BY_ANGLE_CW = "LA0"
    VALVE_BY_ANGLE_CCW = "LA1"

    # STATUS REQUEST
    # INFORMATION REQUEST -- these all returns Y/N/* where * means busy
    REQUEST_DONE = "F"
    SYRINGE_HAS_ERROR = "Z"
    VALVE_HAS_ERROR = "G"
    IS_SINGLE_SYRINGE = "H"
    # STATUS REQUEST  - these have complex responses, see relevant methods for details.
    STATUS_REQUEST = "E1"
    ERROR_REQUEST = "E2"
    TIMER_REQUEST = "E3"
    BUSY_STATUS = "T1"
    ERROR_STATUS = "T2"
    # PARAMETER REQUEST
    SYRINGE_DEFAULT_SPEED = "YQS"
      # 2-3692 seconds per stroke
    CURRENT_SYRINGE_POSITION = "YQP"  # 0-52800 steps
    SYRINGE_DEFAULT_BACKOFF = "YQB"  # 0-1000 steps
    CURRENT_VALVE_POSITION = "LQP"
      # 1-8 (see docs, Table 3.2.2
    GET_RETURN_STEPS = "YQN"  # 0-1000 steps
    # PARAMETER CHANGE
    SET_RETURN_STEPS = "YSN"  # 0-1000
    # VALVE REQUEST
    VALVE_ANGLE = "LQA"  # 0-359 degrees
    VALVE_CONFIGURATION = "YQS"
      # 11-20 (see docs, Table 3.2.2
    #Set valve speed
    SET_VALVE_SPEED = "LSF"  # 15-720 degrees per sec
    #Set valve speed
    GET_VALVE_SPEED = "LQF"
    # TIMER REQUEST
    TIMER_DELAY = "<T"  # 0–99999999 ms
    # FIRMWARE REQUEST
    FIRMWARE_VERSION = "U"
      # xxii.jj.k (ii major, jj minor, k revision)
    OPTIONAL_PARAMETER = "S"
    EMPTY = ""

# i.e. PUMP_ADDRESS = {1: 'a', 2: 'b', 3: 'c', 4: 'd', ..., 16: 'p'}
# Note ':' is used for broadcast within the daisy chain.
PUMP_ADDRESS = dict(enumerate(string.ascii_lowercase[:16], start=1))


@dataclass
class Protocol1Command:
    """Class representing a pump command and its expected reply."""

    command: ML600Commands = ML600Commands.EMPTY
    target_component: str = ""
    target_pump_num: int = 1
    command_value: str = ""
    optional_parameter: str = ""
    parameter_value: str = ""
    execution_command: str = "R"  # Execute

    def compile(self) -> str:
        """Create actual command byte by prepending pump address to command and appending executing command."""
        compiled_command = (
            f"{PUMP_ADDRESS[self.target_pump_num]}"
            f"{self.target_component}"
            f"{self.command.value}{self.command_value}"
        )

        if self.parameter_value:
            compiled_command += f"{self.optional_parameter}{self.parameter_value}"

        return compiled_command + self.execution_command

    def multiple_compile(self, command_string: str | None) -> str:
        """
        Create actual command byte by prepending pump address to command and appending executing command.
        """
        assert self.target_pump_num in range(1, 17)
        if not command_string:
            command_string = self._multiple_compile()

        command_string = (f"{PUMP_ADDRESS[self.target_pump_num]}"
                         f"{command_string}")

        if self.execution_command is not None:
            command_string += "R"

        return command_string + "\r"

    def _multiple_compile(self) -> str:
        """
        Create command string for individual pump. from that, up to two commands can be compiled, by appending pump address and adding run value
        """
        if not self.command_value:
            self.command_value = ""

        compiled_command = (
            f"{self.target_component}"f"{self.command.value}{self.command_value}"
        )
        if self.parameter_value:
            compiled_command += f"{self.optional_parameter}{self.parameter_value}"
        # Add execution flag at the end

        return compiled_command


class HamiltonPumpIO:
    """Setup with serial parameters, low level IO."""

    ACKNOWLEDGE = chr(6)
    NEGATIVE_ACKNOWLEDGE = chr(21)
    DEFAULT_CONFIG = {
        "timeout": 0.1,
        "baudrate": 9600,
        "parity": aioserial.PARITY_ODD,
        "stopbits": aioserial.STOPBITS_ONE,
        "bytesize": aioserial.SEVENBITS,
    }

    def __init__(self, aio_port: aioserial.Serial) -> None:
        """Initialize serial port, not pumps."""
        self._serial = aio_port
        self.num_pump_connected: int | None = (
            None  # Set by `HamiltonPumpIO.initialize()`
        )
        self._serial_lock = asyncio.Lock()

    @classmethod
    def from_config(cls, config):
        """Create HamiltonPumpIO from config."""
        configuration = HamiltonPumpIO.DEFAULT_CONFIG | config

        try:
            serial_object = aioserial.AioSerial(**configuration)
        except aioserial.SerialException as serial_exception:
            raise InvalidConfigurationError(
                f"Cannot connect to the pump on the port <{configuration.get('port')}>"
            ) from serial_exception

        return cls(serial_object)

    async def initialize(self):
        """Ensure connection with pump."""
        self.num_pump_connected = await self._assign_pump_address()

    async def _assign_pump_address(self) -> int:
        """Auto assign pump addresses.

        To be run on init, auto assign addresses to pumps based on their position in the daisy chain.
        A custom command syntax with no addresses is used here so read and write has been rewritten
        """
        try:
            # the command for an unknown reason often replies wrongly on first attempt. therefore, this is done twice
            await self._write_async(b"1a\r")
            await self._read_reply_async()
            await self._write_async(b"1a\r")
        except aioserial.SerialException as e:
            raise InvalidConfigurationError from e

        reply = await self._read_reply_async()
        if not reply or reply[:1] != "1":
            raise InvalidConfigurationError(f"No pump found on {self._serial.port}")
        # reply[1:2] should be the address of the last pump. However, this does not work reliably.
        # So here we enumerate the pumps explicitly instead
        last_pump = 0
        for pump_num, address in PUMP_ADDRESS.items():
            await self._write_async(f"{address}UR\r".encode("ascii"))
            if "NV01" in await self._read_reply_async():
                last_pump = pump_num
            else:
                break
        logger.debug(f"Found {last_pump} pumps on {self._serial.port}!")
        return int(last_pump)

    async def all_hw_init(self):
        """Send to all pumps the HW initialization command (i.e. homing)."""
        await self._write_async(b":K\r")
        await self._write_async(b":V\r")
        await self._write_async(b":#SP2\r")
        await self._write_async(b":XR\r")  # Broadcast: initialize + execute
        # Note: no need to consume reply here because there is none (since we are using broadcast)

    async def _write_async(self, command: bytes):
        """Write a command to the pump."""
        await self._serial.write_async(command)
        logger.debug(f"Command {command!r} sent!")

    async def _read_reply_async(self) -> str:
        """Read the pump reply from serial communication."""
        reply_string = await self._serial.readline_async()
        logger.debug(f"Reply received: {reply_string}")
        return reply_string.decode("ascii")

    def _parse_response(self, response: str) -> str:
        """Split a received line in its components: status, reply."""
        status, reply = response[:1], response[1:]

        if status == self.NEGATIVE_ACKNOWLEDGE:
            logger.warning("Negative acknowledge received")
        assert status in (self.ACKNOWLEDGE, self.NEGATIVE_ACKNOWLEDGE)

        return reply.rstrip()  # removes trailing <cr>

    def _translate_ascii_to_binary(self, reply: str):
        binary_representation = ''.join(format(byte, '08b') for byte in reply.encode('ascii'))[::-1]
        return binary_representation

        # binary_list = []
        # [binary_list.append(format(byte, '08b')[::-1]) for byte in reply.encode('ascii')]
        # all_status = binary_list[0]

    async def write_and_read_reply_async(self, command: Protocol1Command) -> str:
        """Send a command to the pump, read the replies and returns it, optionally parsed."""
        async with self._serial_lock:
            self._serial.reset_input_buffer()
            await self._write_async(f"{command.compile()}\r".encode("ascii"))
            response = await self._read_reply_async()

            if not response:
                logger.error(
                    f"No response received from pump! "
                    f"Maybe wrong pump address? (Set to {command.target_pump_num})"
                )

            return self._parse_response(response)

    async def multiple_write_and_read_reply_async(self, command: list[Protocol1Command] | Protocol1Command) -> str:

        """ Main HamiltonPumpIO method.
        Sends a command to the pump, read the replies and returns it, optionally parsed """
        async with self._serial_lock:
            command_compiled = ""
            self._serial.reset_input_buffer()
            if type(command) is not list:
                command = [command]  # type: ignore[list-item]
            for com in command:
                command_compiled += com._multiple_compile()
            com_comp = com.multiple_compile(command_compiled)
            await self._write_async(com_comp.encode("ascii"))
            response = await self._read_reply_async()

            if not response:
                logger.error(
                    f"No response received from pump! "
                    f"Maybe wrong pump address? (Set to {com.target_pump_num})"
                )

            # Parse reply
            parsed_response = self._parse_response(response)

            return parsed_response



class ValveType(StrEnum):
    """Enum for supported valve types in ML600."""
    LEFT = "ML600LeftValve"
    RIGHT = "ML600RightValve"


class ML600(FlowchemDevice):
    """ML600 implementation according to manufacturer docs. Tested on a 61501-01 (i.e. single syringe system).

    From manufacturer docs:
    To determine the volume dispensed per step the total syringe volume is divided by
    48,000 steps. All Hamilton instrument syringes are designed with a 60 mm stroke
    length and the Microlab 600 is designed to move 60 mm in 48,000 steps. For
    example to dispense 9 mL from a 10 mL syringe you would determine the number of
    steps by multiplying 48000 steps (9 mL/10 mL) to get 43,200 steps.
    """

    DEFAULT_CONFIG = {
        "default_infuse_rate": "1 ml/min",
        "default_withdraw_rate": "1 ml/min",
        "left_valve": ValveType.LEFT,     # for device with two syringe pumps and two valves and for
                                          # device with one syringe and one pump
        "right_valve": ValveType.RIGHT,   # for device with two syringe pumps and two valves
    }

    # This class variable is used for daisy chains (i.e. multiple pumps on the same serial connection). Details below.
    _io_instances: set[HamiltonPumpIO] = set()
    # The mutable object (a set) as class variable creates a shared state across all the instances.
    # When several pumps are daisy-chained on the same serial port, they need to all access the same Serial object,
    # because access to the serial port is exclusive by definition (also locking there ensure thread safe operations).

    # Only Hamilton syringes are compatible w/ the ML600, and they come on a limited set of sizes. (Values in ml)
    VALID_SYRINGE_VOLUME = {
        0.01,
        0.025,
        0.05,
        0.1,
        0.25,
        0.5,
        1.0,
        2.5,
        5.0,
        10.0,
        25.0,
        50.0,
    }

    def __init__(
        self,
        pump_io: HamiltonPumpIO,
        syringe_volume: str,
        name: str,
        address: int = 1,
        **config,
    ) -> None:
        """Default constructor, needs an HamiltonPumpIO object. See from_config() class method for config-based init.

        Args:
        ----
            pump_io: An HamiltonPumpIO w/ serial connection to the daisy chain w/ target pump.
            syringe_volume: Volume of the syringe used, either a Quantity or number in ml.
            address: number of pump in array, 1 for first one, auto-assigned on init based on position.
            name: 'cause naming stuff is important.
        """
        super().__init__(name)
        self.device_info = DeviceInfo(
            authors=[dario, jakob, wei_hsin, miguel],
            manufacturer="Hamilton",
            model="ML600",
        )
        # HamiltonPumpIO
        self.pump_io = pump_io
        ML600._io_instances.add(self.pump_io)  # See above for details.

        # Pump address is the pump sequence number if in chain. Count starts at 1, default.
        self.address = int(address)

        # Syringe pumps only perform linear movement, and the volume displaced is function of the syringe loaded.
        try:
            self.syringe_volume = ureg(syringe_volume)
        except AttributeError as attribute_error:
            logger.error(f"Invalid syringe volume {syringe_volume}!")
            raise InvalidConfigurationError(
                "Invalid syringe volume provided."
                "The syringe volume is a string with units! e.g. '5 ml'"
            ) from attribute_error

        if self.syringe_volume.m_as("ml") not in ML600.VALID_SYRINGE_VOLUME:
            raise InvalidConfigurationError(
                f"The specified syringe volume ({syringe_volume}) is invalid!\n"
                f"The volume (in ml) has to be one of {ML600.VALID_SYRINGE_VOLUME}"
            )

        self._steps_per_ml = ureg(f"{48000 / self.syringe_volume} step")
        # self._offset_steps = 100  # Steps added to each absolute move command, to decrease wear and tear at volume = 0
        # self._max_vol = (48000 - self._offset_steps) * ureg.step / self._steps_per_ml
        # logger.warning(f"due to offset steps is {self._offset_steps}. the max_vol : {self._max_vol}")
        # This enables to configure on per-pump basis uncommon parameters
        self.inspect_valve_argument(config)
        self.dual_syringe = False

    def inspect_valve_argument(self, config: dict):
        if config.get("left_valve") and config.get("left_valve") not in ValveType:
            logger.error(f"Invalid valve configuration in left valve of {self.name}!")
            logger.error(f"Supported valve types are: {[v.value for v in ValveType]}.")
            logger.error("Assuming default configuration!")
            config.pop("left_valve")
        if config.get("right_valve") and config.get("right_valve") not in ValveType:
            logger.error(f"Invalid valve configuration in right valve of {self.name}!")
            logger.error(f"Supported valve types are: {[v.value for v in ValveType]}.")
            logger.error("Assuming default configuration!")
            config.pop("right_valve")
        # This will merge the config into ML600.DEFAULT_CONFIG (in order to update)
        self.config = ML600.DEFAULT_CONFIG | config

    @classmethod
    def from_config(cls, **config):
        """Create instances via config file."""
        # Many pump can be present on the same serial port with different addresses.
        # This shared list of HamiltonPumpIO objects allow shared state in a borg-inspired way, avoiding singletons
        # This is only relevant to programmatic instantiation, i.e. when from_config() is called per each pump from a
        # config file, as it is the case in the HTTP server.
        pumpio = None
        for obj in ML600._io_instances:
            # noinspection PyProtectedMember
            if obj._serial.port == config.get("port"):
                pumpio = obj
                break

        # If not existing serial object are available for the port provided, create a new one
        if pumpio is None:
            # Remove ML600-specific keys to only have HamiltonPumpIO's kwargs
            config_for_pumpio = {
                k: v
                for k, v in config.items()
                if k not in ("syringe_volume", "address", "name", *cls.DEFAULT_CONFIG.keys())
            }
            pumpio = HamiltonPumpIO.from_config(config_for_pumpio)

        # Only get the kwargs that match with the DEFAULT one, in order to update it!
        configuration = {
            k: config[k]
            for k in cls.DEFAULT_CONFIG.keys()
            if k in config
        }

        return cls(
            pumpio,
            syringe_volume=config.get("syringe_volume", ""),
            address=config.get("address", 1),
            name=config.get("name", ""),
            **configuration
        )

    async def get_return_steps(self) -> int:
        """ Gives the defined return steps for syringe movement """
        reply = await self.send_command_and_read_reply(Protocol1Command(command=ML600Commands.GET_RETURN_STEPS))
        return int(reply)

    async def set_return_steps(self, steps: int):
        """
        Return steps are used to compensate for the mechanical drive system backlash,
        independent of syringe size and default is 24 steps.
        The return step should be in # 0-1000 steps.
        """
        await self.send_command_and_read_reply(
            Protocol1Command(
                command=ML600Commands.SET_RETURN_STEPS, command_value=str(steps)
            )
        )

    async def initialize(self):
        """Initialize pump and its components."""
        await self.pump_io.initialize()
        # Test connectivity by querying the pump's firmware version
        self.device_info.version = await self.version()
        logger.info(
            f"Connected to Hamilton ML600 {self.name} - FW version: {self.device_info.version}!",
        )
        self.dual_syringe = not await self.is_single_syringe()
        await self.general_status_info()

        # Add device components
        if self.dual_syringe:
            # Add pumps
            self.components.extend([
                ML600Pump("left_pump", self, "B"),
                ML600Pump("right_pump", self, "C")
            ])

            # Handle valve configuration
            left_valve = ValveType(self.config["left_valve"])
            right_valve = ValveType(self.config["right_valve"])
            self.components.extend([
                ML600LeftValve("left_valve", self) if left_valve == ValveType.LEFT else ML600RightValve("left_valve",
                                                                                                        self),
                ML600RightValve("right_valve", self) if right_valve == ValveType.RIGHT else ML600LeftValve(
                    "right_valve", self)
            ])
        else:
            # Single syringe system
            self.components.append(ML600Pump("pump", self))
            valve = ValveType(self.config["left_valve"])
            self.components.append(
                ML600LeftValve("valve", self) if valve == ValveType.LEFT else ML600RightValve("valve", self))

    async def send_command_and_read_reply(self, command: Protocol1Command) -> str:
        """Send a command to the pump. Here we just add the right pump number."""
        command.target_pump_num = self.address
        return await self.pump_io.write_and_read_reply_async(command)

    def _validate_speed(self, speed: Quantity | None) -> str:
        """Validate the speed.

        Given a speed (seconds/stroke) returns a valid value for it, and a warning if out of bounds.
        """
        # Validated speeds are used as command argument, with empty string being the default for None
        if speed is None:
            return ""

        # Alert if out of bounds but don't raise exceptions, according to general philosophy.
        # Target flow rate too high
        if speed < ureg("2 sec/stroke"):
            speed = ureg("2 sec/stroke")
            warnings.warn(
                f"Desired speed ({speed}) is unachievable!"
                f"Set to {self._seconds_per_stroke_to_flowrate(speed)}"
                f"Wrong units? A bigger syringe is needed?",
                stacklevel=2,
            )

        # Target flow rate too low
        if speed > ureg("3692 sec/stroke"):
            speed = ureg("3692 sec/stroke")
            warnings.warn(
                f"Desired speed ({speed}) is unachievable!"
                f"Set to {self._seconds_per_stroke_to_flowrate(speed)}"
                f"Wrong units? A smaller syringe is needed?",
                stacklevel=2,
            )

        return str(round(speed.m_as("sec / stroke")))

    async def initialize_valve(self):
        """Initialize valve only."""
        return await self.send_command_and_read_reply(Protocol1Command(command=ML600Commands.INIT_VALVE_ONLY))

    async def initialize_syringe(self, speed: Quantity, pump: str = ""):
        """Initialize syringe only. speed: 2-3692 in seconds/stroke and which pump will be initialized"""

        init_syringe = Protocol1Command(
            command=ML600Commands.INIT_SYRINGE_ONLY,
            optional_parameter="S",
            parameter_value=self._validate_speed(speed),
            target_component=pump
        )
        return await self.send_command_and_read_reply(init_syringe)

    def _flowrate_to_seconds_per_stroke(self, flowrate: Quantity):
        """Convert flow rates to steps per seconds.

        To determine the volume dispensed per step the total syringe volume is divided by
        48,000 steps. All Hamilton instrument syringes are designed with a 60 mm stroke
        length and the Microlab 600 is designed to move 60 mm in 48,000 steps. For
        example to dispense 9 mL from a 10 mL syringe you would determine the number of
        steps by multiplying 48000 steps (9 mL/10 mL) to get 43,200 steps.
        """
        flowrate_in_steps_sec = flowrate * self._steps_per_ml
        return (1 / flowrate_in_steps_sec).to("second/stroke")

    def _seconds_per_stroke_to_flowrate(self, second_per_stroke) -> float:
        """Convert seconds per stroke to flow rate."""
        flowrate = 1 / (second_per_stroke * self._steps_per_ml)
        return flowrate.to("ml/min")

    def _volume_to_step_position(self, volume: Quantity) -> int:
        """Convert a volume to a step position."""
        # todo: different syringes
        # noinspection PyArgumentEqualDefault
        steps = volume * self._steps_per_ml
        return round(steps.m_as("steps"))

    async def get_current_volume(self, pump: str = "") -> Quantity:
        """Return current syringe position in ml."""
        syringe_pos = await self.send_command_and_read_reply(
            Protocol1Command(command=ML600Commands.CURRENT_SYRINGE_POSITION,target_component=pump),)

        current_steps = int(syringe_pos) * ureg.step
        return current_steps / self._steps_per_ml

    async def set_to_volume(self, target_volume: Quantity, rate: Quantity, pump: str = ""):
        """Absolute move to target volume provided by set step position and speed."""
        # in pump component, it already checked the desired volume setting is possible to execute or not
        speed = self._flowrate_to_seconds_per_stroke(rate)  # in seconds/stroke
        set_speed = self._validate_speed(speed)  # check desired speed is possible to execute
        position = self._volume_to_step_position(target_volume)
        logger.debug(f"Pump {self.name} set to volume {target_volume} at speed {set_speed}")

        abs_move_cmd = Protocol1Command(
            command=ML600Commands.ABSOLUTE_MOVE,
            optional_parameter="S",
            command_value=str(position),
            parameter_value=set_speed,
            target_component=pump
        )
        return await self.send_command_and_read_reply(abs_move_cmd)

    async def pause(self, pump: str = ""):
        """Pause any running command."""
        return await self.send_command_and_read_reply(
            Protocol1Command(command=ML600Commands.EMPTY, target_component=pump, execution_command="K"),)

    async def resume(self, pump: str = ""):
        """Resume any paused command."""
        return await self.send_command_and_read_reply(
            Protocol1Command(command=ML600Commands.EMPTY, target_component=pump, execution_command="$"),)

    async def stop(self, pump: str = "") -> bool:
        """Stop and abort any running command."""
        await self.pause(pump)
        await self.send_command_and_read_reply(
            Protocol1Command(command=ML600Commands.EMPTY, target_component=pump, execution_command="V"),)
        return True  # Todo: need?

    async def get_pump_status(self, pump: str) -> bool:
        """Ture means pump is busy. False means pump is idle."""
        checking_mapping = {"B": 1, "C": 3}
        pump = "B" if not pump else pump
        status = await self.system_status(checking_mapping[pump])
        logger.info(f"pump {pump} is busy: {status}")
        return status # type: ignore

    async def get_valve_status(self, valve: str = "") -> bool | dict[str, bool]:
        """Ture means valve is busy. False means valve is idle."""
        checking_mapping = {"B": 0, "C": 2}
        valve = "B" if not valve else valve
        status = await self.system_status(checking_mapping[valve])
        logger.info(f"valve {valve} is busy: {status}")
        return status

    async def system_status(self, component: int = -1) -> bool | dict[str, bool]:
        """
        Represent the status of specific component. True means busy; False means idle.
        Return status of all parts of instrument in dictionary.
        """
        reply = await self.send_command_and_read_reply(
                Protocol1Command(command=ML600Commands.BUSY_STATUS, execution_command=""))
        all_status = ''.join(format(byte, '08b') for byte in reply.encode('ascii'))[::-1]
        # 1 is true and 0 is false according to the manual; but the real signal is opposite.
        if -1 < component < 5:
            return all_status[component] == "0"

        value_map = {0: "left_valve busy", 1: "left_pump busy",
                     2: "right_valve busy", 3: "right_pump busy",
                     4: "step_active busy", 5: "handprobe_active busy"}
        status = {}
        for key in value_map:
            logger.debug(f"{value_map[key]} : {all_status[key] == '0'}")
            status[value_map[key]] = all_status[key] == "0"
        return status

    async def general_status_info(self, component: int = -1) -> bool | dict[str, bool]:
        reply = await self.send_command_and_read_reply(
            Protocol1Command(command=ML600Commands.STATUS_REQUEST, execution_command=""))
        binary_representation = ''.join(format(byte, '08b') for byte in reply.encode('ascii'))[::-1]

        if -1 < component < 5:
            # for specific component
            return binary_representation[component] == "1"

        value_map = {0: "instrument idle, command buffer isn't empty",
                     1: "syringe(s) busy",
                     2: "valve(s) busy",
                     3: "syntax error",
                     4: "valve or syringe error"}
        status = {}
        for key in value_map:
            status[value_map[key]] = binary_representation[key] == '1'
            logger.info(f"{value_map[key]} : {status[value_map[key]]}")

            if status[value_map[key]]:
                raise DeviceError((
                    f"{value_map[key]} shows {status[value_map[key]]}. Check! "
                ))
        return status

    async def wait_until_idle(self, pump: str) -> bool:
        """Return when no more commands are present in the pump buffer."""
        logger.debug(f"ML600 {self.name} wait until idle...")
        while not await self.is_idle(pump=pump):
            await asyncio.sleep(0.1)
        logger.debug(f"...ML600 {self.name} idle now!")
        return True

    async def is_idle(self, pump: str) -> bool:
        """Check if the pump is idle (actually check if the last command has ended)."""
        return (
            await self.send_command_and_read_reply(
                Protocol1Command(command=ML600Commands.REQUEST_DONE, execution_command="", target_component=pump)) == "Y"
        )

    async def is_single_syringe(self) -> bool:
        """Determine if single or dual syringe"""
        is_single = await self.send_command_and_read_reply(
            Protocol1Command(command=ML600Commands.IS_SINGLE_SYRINGE, execution_command=""),
        )
        if is_single == "N":
            return False
        elif is_single == "Y":
            return True
        else:
            raise InvalidConfigurationError("Neither single nor dual syringe - somethings wrong")

    async def version(self) -> str:
        """Return the current firmware version reported by the pump."""
        return await self.send_command_and_read_reply(Protocol1Command(command=ML600Commands.FIRMWARE_VERSION))

    async def get_valve_angle(self, valve_code: str) -> int:
        """get the angle of the valve: 0-359 degrees"""
        reply = await self.send_command_and_read_reply(Protocol1Command(command=ML600Commands.VALVE_ANGLE,
                                                                        target_component=valve_code))
        return int(reply)

    async def set_valve_angle(self,
                              target_angle: int,
                              valve_code: str,
                              wait_for_movement_end: bool = True) -> int:
        """set the angle of the valve"""
        await self.send_command_and_read_reply(
            Protocol1Command(command=ML600Commands.VALVE_BY_ANGLE_CW, target_component=valve_code,
                             command_value=str(target_angle))
        )
        logger.debug(f"{self.name} valve position set to {target_angle} degree")
        if wait_for_movement_end:
            while await self.get_valve_status(valve_code):
                await asyncio.sleep(0.1)
        return True

    async def get_valve_position_by_name(self, valve: str) -> str:
        """
        Represent the position of the valve: getter returns Enum, setter needs Enum.
        Strongly encouraged to use switching by angle
        """
        return await self.send_command_and_read_reply(
            Protocol1Command(command=ML600Commands.CURRENT_VALVE_POSITION,
                             target_component=valve if self.dual_syringe else ""))

    async def set_valve_position_by_name(
        self,
        valve: str,
        target_position: str,
        wait_for_movement_end: bool = True
    ):
        """Set valve position.
        Strongly encouraged to use switching by angle
        wait_for_movement_end is defaulted to True as it is a common mistake not to wait...
        """
        await self.send_command_and_read_reply(
            Protocol1Command(command=ML600Commands.VALVE_BY_NAME_CW, command_value=target_position,
                             target_component=valve if self.dual_syringe else ""),
        )
        logger.debug(f"{self.name} valve position set to position {target_position}")
        if wait_for_movement_end:
            while await self.get_valve_status(target_position):
                await asyncio.sleep(0.1)
        return True
        # todo: it's will be good check only pump but not whole system

    async def get_raw_position(self, target_component: str) -> str:
        """
        Represent the position of the valve: getter returns Enum, setter needs Enum.
        Strongly encouraged to use switching by angle
        """
        return await self.send_command_and_read_reply(
            Protocol1Command(command=ML600Commands.VALVE_ANGLE,
                             target_component=target_component if self.dual_syringe else ""))

    async def set_raw_position(
            self,
            target_position: str,
            wait_for_movement_end: bool = True,
            counter_clockwise=False,
            target_component: str = ""
    ):
        """Set valve position.
        Strongly encouraged to use switching by angle
        wait_for_movement_end is defaulted to True as it is a common mistake not to wait...
        """
        if not counter_clockwise:
            await self.send_command_and_read_reply(
                Protocol1Command(command=ML600Commands.VALVE_BY_ANGLE_CW, command_value=target_position,
                                 target_component=target_component if self.dual_syringe else ""),
            )
            logger.debug(f"{self.name} valve position set to position {target_position}, switching CW")
        else:
            await self.send_command_and_read_reply(
                Protocol1Command(command=ML600Commands.VALVE_BY_ANGLE_CCW, command_value=target_position,
                                 target_component=target_component if self.dual_syringe else ""),
            )
            logger.debug(f"{self.name} valve position set to position {target_position}, switching CCW")
        if wait_for_movement_end:
            while await self.get_valve_status(target_component):
                await asyncio.sleep(0.1)
        return True
        # todo: it's will be good check only pump but not whole system

    async def send_multiple_commands(self, list_of_commands: list[Protocol1Command]) -> str:
        return await self.pump_io.multiple_write_and_read_reply_async(list_of_commands)

    async def set_to_volume_dual_syringes(self, target_volume: Quantity, rate_left: Quantity, rate_right: Quantity):
        """
        Executes a synchronized filling of both syringes.

        This function was created specifically for the platform,
        ensuring both syringes operate in perfect synchrony. Valve angles must previously
        be explicitly set to control flow direction on each side.
        Parameters:
        target_volume (ureg.Quantity): Volume to move to.
        rate (ureg.Quantity): Flow rate on each pump.
        """

        if not self.dual_syringe:
            logger.error("Must be dual syringe to use this method.")
            return False
        speed_right = self._flowrate_to_seconds_per_stroke(rate_right)  # in seconds/stroke
        set_speed_right = self._validate_speed(speed_right)  # check desired speed is possible to execute
        speed_left = self._flowrate_to_seconds_per_stroke(rate_left)  # in seconds/stroke
        set_speed_left = self._validate_speed(speed_left)  # check desired speed is possible to execute
        position = self._volume_to_step_position(target_volume)
        logger.debug(f"Pumps {self.name} set to volume {target_volume} at speeds left: {set_speed_left} and right: {set_speed_right}")
        # actuate syringes
        await self.send_multiple_commands([
            Protocol1Command(
                command=ML600Commands.ABSOLUTE_MOVE,
                optional_parameter="S",
                command_value=str(position),
                parameter_value=set_speed_left,
                target_component="B"
            ),
            Protocol1Command(
                command=ML600Commands.ABSOLUTE_MOVE,
                optional_parameter="S",
                command_value=str(position),
                parameter_value=set_speed_right,
                target_component="C"
            )
        ])
        return True


if __name__ == "__main__":
    # asyncio.run(main())

    conf = {
        "port": "COM9",
        "address": 1,
        "name": "test1",
        "syringe_volume": "5 mL",
    }
    pump1 = ML600.from_config(**conf)
    asyncio.run(pump1.initialize())
    #print(asyncio.run(pump1.get_valve_status("C")))
<|MERGE_RESOLUTION|>--- conflicted
+++ resolved
@@ -5,11 +5,8 @@
 import string
 import warnings
 from dataclasses import dataclass
-<<<<<<< HEAD
-=======
 from enum import Enum, StrEnum
 from typing import TYPE_CHECKING
->>>>>>> 39d44ec2
 
 import aioserial
 from loguru import logger
