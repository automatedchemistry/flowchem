"""Control Hamilton ML600 syringe pump via the protocol1/RNO+."""
from __future__ import annotations

import asyncio
import string
import warnings
from dataclasses import dataclass
from enum import Enum
from typing import TYPE_CHECKING
import asyncio

import aioserial
from loguru import logger

from flowchem import ureg
from flowchem.components.device_info import DeviceInfo
from flowchem.devices.flowchem_device import FlowchemDevice
from flowchem.devices.hamilton.ml600_pump import ML600Pump
<<<<<<< HEAD
from flowchem.devices.hamilton.ml600_valve import ML600LeftValve, ML600GenericValve, ML600RightValve
from flowchem.utils.exceptions import InvalidConfigurationError, DeviceError
=======
from flowchem.devices.hamilton.ml600_valve import ML600LeftValve, ML600RightValve
from flowchem.utils.exceptions import InvalidConfigurationError
>>>>>>> e421dd5c
from flowchem.utils.people import dario, jakob, wei_hsin

if TYPE_CHECKING:
    import pint


# i.e. PUMP_ADDRESS = {1: 'a', 2: 'b', 3: 'c', 4: 'd', ..., 16: 'p'}
# Note ':' is used for broadcast within the daisy chain.
PUMP_ADDRESS = dict(enumerate(string.ascii_lowercase[:16], start=1))


@dataclass
class Protocol1Command:
    """Class representing a pump command and its expected reply."""

    command: str
    target_pump_num: int = 1
    target_component: str = ""
    command_value: str = ""
    optional_parameter: str = ""
    parameter_value: str = ""
    execution_command: str = "R"  # Execute

    def compile(self) -> str:
        """Create actual command byte by prepending pump address to command and appending executing command."""
        compiled_command = (
            f"{PUMP_ADDRESS[self.target_pump_num]}"
            f"{self.target_component}"
            f"{self.command}{self.command_value}"
        )

        if self.parameter_value:
            compiled_command += f"{self.optional_parameter}{self.parameter_value}"

        return compiled_command + self.execution_command

class ML600Commands(Enum):
    """ Just a collection of commands. Grouped here to ease future, unlikely, changes. """

    PAUSE = "K"
    RESUME = "$"
    CLEAR_BUFFER = "V"

    INIT_ALL = "X"
    INIT_VALVE_ONLY = "LX"
    INIT_SYRINGE_ONLY = "X1"

    # only works for pumps with two syringe drivers
    SET_VALVE_CONTINUOUS_DISPENSE = "LST19"
    SET_VALVE_DUAL_DILUTOR = "LST20"

    # if there are two drivers, both sides can be selected
    SELECT_LEFT = "B"
    SELECT_RIGHT = "C"

    # SYRINGE POSITION
    PICKUP = "P"
    DELIVER = "D"
    ABSOLUTE_MOVE = "M"

    # VALVE POSITION
    # strongly discouraged since mapping changes
    VALVE_TO_INLET = "I"
    VALVE_TO_OUTLET = "O"
    VALVE_TO_WASH = "W"
    VALVE_BY_NAME_CW = "LP0"
    VALVE_BY_NAME_CCW = "LP1"
    # strongly encouraged since mapping is clear if initial/0 position is clear and rotor/stator are known
    VALVE_BY_ANGLE_CW = "LA0"
    VALVE_BY_ANGLE_CCW = "LA1"

    # STATUS REQUEST
    # INFORMATION REQUEST -- these all returns Y/N/* where * means busy
    REQUEST_DONE = "F"
    SYRINGE_HAS_ERROR = "Z"
    VALVE_HAS_ERROR = "G"
    IS_SINGLE_SYRINGE = "H"
    # STATUS REQUEST  - these have complex responses, see relevant methods for details.
    STATUS_REQUEST = "E1"
    ERROR_REQUEST = "E2"
    TIMER_REQUEST = "E3"
    BUSY_STATUS = "T1"
    ERROR_STATUS = "T2"
    # PARAMETER REQUEST
    SYRINGE_DEFAULT_SPEED = "YQS"
      # 2-3692 seconds per stroke
    CURRENT_SYRINGE_POSITION = "YQP"  # 0-52800 steps
    SYRINGE_DEFAULT_BACKOFF = "YQB"  # 0-1000 steps
    CURRENT_VALVE_POSITION = "LQP"
      # 1-8 (see docs, Table 3.2.2
    GET_RETURN_STEPS = "YQN"  # 0-1000 steps
    # PARAMETER CHANGE
    SET_RETURN_STEPS = "YSN"  # 0-1000
    # VALVE REQUEST
    VALVE_ANGLE = "LQA"  # 0-359 degrees
    VALVE_CONFIGURATION = "YQS"
      # 11-20 (see docs, Table 3.2.2
    #Set valve speed
    SET_VALVE_SPEED = "LSF"  # 15-720 degrees per sec
    #Set valve speed
    GET_VALVE_SPEED = "LQF"
    # TIMER REQUEST
    TIMER_DELAY = "<T"  # 0–99999999 ms
    # FIRMWARE REQUEST
    # TODO this is wrong, get correct
    FIRMWARE_VERSION = "U"  # xxii.jj.k (ii major, jj minor, k revision)
    OPTIONAL_PARAMETER = "S"

class HamiltonPumpIO:
    """Setup with serial parameters, low level IO."""

    ACKNOWLEDGE = chr(6)
    NEGATIVE_ACKNOWLEDGE = chr(21)
    ERROR = chr(15)

    DEFAULT_CONFIG = {
        "timeout": 0.1,
        "baudrate": 9600,
        "parity": aioserial.PARITY_ODD,
        "stopbits": aioserial.STOPBITS_ONE,
        "bytesize": aioserial.SEVENBITS,
    }

    def __init__(self, aio_port: aioserial.Serial) -> None:
        """Initialize serial port, not pumps."""
        self._serial = aio_port
        self.num_pump_connected: int | None = (
            None  # Set by `HamiltonPumpIO.initialize()`
        )

    @classmethod
    def from_config(cls, config):
        """Create HamiltonPumpIO from config."""
        configuration = HamiltonPumpIO.DEFAULT_CONFIG | config

        try:
            serial_object = aioserial.AioSerial(**configuration)
        except aioserial.SerialException as serial_exception:
            raise InvalidConfigurationError(
                f"Cannot connect to the pump on the port <{configuration.get('port')}>"
            ) from serial_exception

        return cls(serial_object)

    async def initialize(self, hw_initialization: bool = True):
        """Ensure connection with pump and initialize it (if hw_initialization is True)."""
        self.num_pump_connected = await self._assign_pump_address()
        if hw_initialization:
            await self.all_hw_init()
            await asyncio.sleep(8)
            # initialization take more than 8.5 sec for one instrument

    async def _assign_pump_address(self) -> int:
        """Auto assign pump addresses.

        To be run on init, auto assign addresses to pumps based on their position in the daisy chain.
        A custom command syntax with no addresses is used here so read and write has been rewritten
        """
        try:
            # the command for an unknown reason often replies wrongly on first attempt. therefore, this is done twice
            await self._write_async(b"1a\r")
            await self._read_reply_async()
            await self._write_async(b"1a\r")
        except aioserial.SerialException as e:
            raise InvalidConfigurationError from e

        reply = await self._read_reply_async()
        if not reply or reply[:1] != "1":
            raise InvalidConfigurationError(f"No pump found on {self._serial.port}")
        # reply[1:2] should be the address of the last pump. However, this does not work reliably.
        # So here we enumerate the pumps explicitly instead
        last_pump = 0
        for pump_num, address in PUMP_ADDRESS.items():
            await self._write_async(f"{address}UR\r".encode("ascii"))
            if "NV01" in await self._read_reply_async():
                last_pump = pump_num
            else:
                break
        logger.debug(f"Found {last_pump} pumps on {self._serial.port}!")
        return int(last_pump)

    async def all_hw_init(self):
        """Send to all pumps the HW initialization command (i.e. homing)."""
        await self._write_async(b"1a\r")
        await self._write_async(b"1a\r")
        await self._write_async(b":K\r")
        await self._write_async(b":V\r")
        await self._write_async(b":#SP2\r")
        await self._write_async(b":XR\r")  # Broadcast: initialize + execute
        # Note: no need to consume reply here because there is none (since we are using broadcast)

    async def _write_async(self, command: bytes):
        """Write a command to the pump."""
        await self._serial.write_async(command)
        logger.info(f"Command {command!r} sent!")

    async def _read_reply_async(self) -> str:
        """Read the pump reply from serial communication."""
        reply_string = await self._serial.readline_async()
        logger.info(f"Reply received: {reply_string}")
        return reply_string.decode("ascii")

    def _parse_response(self, response: str) -> str:
        """Split a received line in its components: status, reply."""
        status, reply = response[:1], response[1:]

        assert status in (self.ACKNOWLEDGE, self.NEGATIVE_ACKNOWLEDGE)
        if status == self.NEGATIVE_ACKNOWLEDGE:
            logger.warning("Negative acknowledge received")
            warnings.warn(
                "Negative acknowledge reply: check command syntax!",
                stacklevel=2,
            )

        return reply.rstrip()  # removes trailing <cr>

    def _translate_ascii_to_binary(self, reply: str):
        binary_representation = ''.join(format(byte, '08b') for byte in reply.encode('ascii'))[::-1]
        return binary_representation

        # binary_list = []
        # [binary_list.append(format(byte, '08b')[::-1]) for byte in reply.encode('ascii')]
        # all_status = binary_list[0]

    async def write_and_read_reply_async(self, command: Protocol1Command) -> str:
        """Send a command to the pump, read the replies and returns it, optionally parsed."""
        self._serial.reset_input_buffer()
        await self._write_async(f"{command.compile()}\r".encode("ascii"))
        response = await self._read_reply_async()

        if not response:
            raise InvalidConfigurationError(
                f"No response received from pump! "
                f"Maybe wrong pump address? (Set to {command.target_pump_num})"
            )

<<<<<<< HEAD
        return self._parse_response(response)
=======
        return self.parse_response(response)

class ML600Commands(Enum):
    """ Just a collection of commands. Grouped here to ease future, unlikely, changes. """

    PAUSE = "K"
    RESUME = "$"
    CLEAR_BUFFER = "V"

    INIT_ALL = "X"
    INIT_VALVE_ONLY = "LX"
    INIT_SYRINGE_ONLY = "X1"

    # only works for pumps with two syringe drivers
    SET_VALVE_CONTINUOUS_DISPENSE = "LST19"
    SET_VALVE_DUAL_DILUTOR = "LST20"

    # if there are two drivers, both sides can be selected
    SELECT_LEFT = "B"
    SELECT_RIGHT = "C"

    # SYRINGE POSITION
    PICKUP = "P"
    DELIVER = "D"
    ABSOLUTE_MOVE = "M"

    # VALVE POSITION
    # strongly discouraged since mapping changes
    VALVE_TO_INLET = "I"
    VALVE_TO_OUTLET = "O"
    VALVE_TO_WASH = "W"
    VALVE_BY_NAME_CW = "LP0"
    VALVE_BY_NAME_CCW = "LP1"
    # strongly encouraged since mapping is clear if initial/0 position is clear and rotor/stator are known
    VALVE_BY_ANGLE_CW = "LA0"
    VALVE_BY_ANGLE_CCW = "LA1"

    # STATUS REQUEST
    # INFORMATION REQUEST -- these all returns Y/N/* where * means busy
    REQUEST_DONE = "F"
    SYRINGE_HAS_ERROR = "Z"
    VALVE_HAS_ERROR = "G"
    IS_SINGLE_SYRINGE = "H"
    # STATUS REQUEST  - these have complex responses, see relevant methods for details.
    STATUS_REQUEST = "E1"
    ERROR_REQUEST = "E2"
    TIMER_REQUEST = "E3"
    BUSY_STATUS = "T1"
    ERROR_STATUS = "T2"
    # PARAMETER REQUEST
    SYRINGE_DEFAULT_SPEED = "YQS"
      # 2-3692 seconds per stroke
    CURRENT_SYRINGE_POSITION = "YQP"  # 0-52800 steps
    SYRINGE_DEFAULT_BACKOFF = "YQB"  # 0-1000 steps
    CURRENT_VALVE_POSITION = "LQP"
      # 1-8 (see docs, Table 3.2.2
    GET_RETURN_STEPS = "YQN"  # 0-1000 steps
    # PARAMETER CHANGE
    SET_RETURN_STEPS = "YSN"  # 0-1000
    # VALVE REQUEST
    VALVE_ANGLE = "LQA"  # 0-359 degrees
    VALVE_CONFIGURATION = "YQS"
      # 11-20 (see docs, Table 3.2.2
    #Set valve speed
    SET_VALVE_SPEED = "LSF"  # 15-720 degrees per sec
    #Set valve speed
    GET_VALVE_SPEED = "LQF"
    # TIMER REQUEST
    TIMER_DELAY = "<T"  # 0–99999999 ms
    # FIRMWARE REQUEST
    # TODO this is wrong, get correct
    FIRMWARE_VERSION = "U"
      # xxii.jj.k (ii major, jj minor, k revision)
    OPTIONAL_PARAMETER = "S"
>>>>>>> e421dd5c

class ML600(FlowchemDevice):
    """ML600 implementation according to manufacturer docs. Tested on a 61501-01 (i.e. single syringe system).

    From manufacturer docs:
    To determine the volume dispensed per step the total syringe volume is divided by
    48,000 steps. All Hamilton instrument syringes are designed with a 60 mm stroke
    length and the Microlab 600 is designed to move 60 mm in 48,000 steps. For
    example to dispense 9 mL from a 10 mL syringe you would determine the number of
    steps by multiplying 48000 steps (9 mL/10 mL) to get 43,200 steps.
    """

# TODO: 1) get switch by degrees, this should be simply set_position. Todo get command mapping as enum

    DEFAULT_CONFIG = {
        "default_infuse_rate": "1 ml/min",
        "default_withdraw_rate": "1 ml/min",
    }

    # This class variable is used for daisy chains (i.e. multiple pumps on the same serial connection). Details below.
    _io_instances: set[HamiltonPumpIO] = set()
    # The mutable object (a set) as class variable creates a shared state across all the instances.
    # When several pumps are daisy-chained on the same serial port, they need to all access the same Serial object,
    # because access to the serial port is exclusive by definition (also locking there ensure thread safe operations).

    # Only Hamilton syringes are compatible w/ the ML600, and they come on a limited set of sizes. (Values in ml)
    VALID_SYRINGE_VOLUME = {
        0.01,
        0.025,
        0.05,
        0.1,
        0.25,
        0.5,
        1.0,
        2.5,
        5.0,
        10.0,
        25.0,
        50.0,
    }

    def __init__(
        self,
        pump_io: HamiltonPumpIO,
        syringe_volume: str,
        name: str,
        address: int = 1,
        **config,
    ) -> None:
        """Default constructor, needs an HamiltonPumpIO object. See from_config() class method for config-based init.

        Args:
        ----
            pump_io: An HamiltonPumpIO w/ serial connection to the daisy chain w/ target pump.
            syringe_volume: Volume of the syringe used, either a Quantity or number in ml.
            address: number of pump in array, 1 for first one, auto-assigned on init based on position.
            name: 'cause naming stuff is important.
        """
        super().__init__(name)
        self.device_info = DeviceInfo(
            authors=[dario, jakob, wei_hsin],
            manufacturer="Hamilton",
            model="ML600",
        )
        # HamiltonPumpIO
        self.pump_io = pump_io
        ML600._io_instances.add(self.pump_io)  # See above for details.

        # Pump address is the pump sequence number if in chain. Count starts at 1, default.
        self.address = int(address)

        # Syringe pumps only perform linear movement, and the volume displaced is function of the syringe loaded.
        try:
            # todo: set syringe_volume to a dict/str??
            self.syringe_volume = ureg.Quantity(syringe_volume)
        except AttributeError as attribute_error:
            logger.error(f"Invalid syringe volume {syringe_volume}!")
            raise InvalidConfigurationError(
                "Invalid syringe volume provided."
                "The syringe volume is a string with units! e.g. '5 ml'"
            ) from attribute_error

        if self.syringe_volume.m_as("ml") not in ML600.VALID_SYRINGE_VOLUME:
            raise InvalidConfigurationError(
                f"The specified syringe volume ({syringe_volume}) is invalid!\n"
                f"The volume (in ml) has to be one of {ML600.VALID_SYRINGE_VOLUME}"
            )

<<<<<<< HEAD
        self._steps_per_ml = ureg.Quantity(f"{48000 / self.syringe_volume} step")
        # todo: check
        # self._offset_steps = 100  # Steps added to each absolute move command, to decrease wear and tear at volume = 0
        # self._max_vol = (48000 - self._offset_steps) * ureg.step / self._steps_per_ml
        self.return_steps = 24  # Steps added to each absolute move command (default)

=======
        self._steps_per_ml = ureg.Quantity(f"{48000 / self.syringe_volume} step/ml")
        self._max_vol = 48000 * ureg.step / self._steps_per_ml
        
>>>>>>> e421dd5c
        # This enables to configure on per-pump basis uncommon parameters
        self.config = ML600.DEFAULT_CONFIG | config
        self.dual_syringe = False

    @classmethod
    def from_config(cls, **config):
        """Create instances via config file."""
        # Many pump can be present on the same serial port with different addresses.
        # This shared list of HamiltonPumpIO objects allow shared state in a borg-inspired way, avoiding singletons
        # This is only relevant to programmatic instantiation, i.e. when from_config() is called per each pump from a
        # config file, as it is the case in the HTTP server.
        pumpio = None
        for obj in ML600._io_instances:
            # noinspection PyProtectedMember
            if obj._serial.port == config.get("port"):
                pumpio = obj
                break

        # If not existing serial object are available for the port provided, create a new one
        if pumpio is None:
            # Remove ML600-specific keys to only have HamiltonPumpIO's kwargs
            config_for_pumpio = {
                k: v
                for k, v in config.items()
                if k not in ("syringe_volume", "address", "name")
            }
            pumpio = HamiltonPumpIO.from_config(config_for_pumpio)

        return cls(
            pumpio,
            syringe_volume=config.get("syringe_volume", ""),
            address=config.get("address", 1),
            name=config.get("name", ""),
        )

    async def get_return_steps(self) -> int:
        """ Gives the dfined return steps for syringe movement """
        reply=await self.send_command_and_read_reply(Protocol1Command(command=ML600Commands.GET_RETURN_STEPS.value))
        return int(reply)

    async def set_return_steps(self, return_steps: int):
        # waiting is necessary since this happens on (class) initialisation
        target_steps = str(int(return_steps))
        await self.wait_until_idle()
        await self.send_command_and_read_reply(Protocol1Command(command=ML600Commands.SET_RETURN_STEPS.value, command_value=target_steps))

    async def initialize(self, hw_init=False, init_speed: str = "200 sec / stroke"):
        """Initialize pump and its components."""
        # this command MUST be executed in the beginning
        await self.pump_io.initialize()
<<<<<<< HEAD
        await self.wait_until_system_idle()
=======

        await self.set_return_steps(24)  # Steps added to each absolute move command, to decrease wear and tear at volume = 0, 24 is manual default
>>>>>>> e421dd5c
        # Test connectivity by querying the pump's firmware version
        self.device_info.version = await self.version()
        logger.info(
            f"Connected to Hamilton ML600 {self.name} - FW version: {self.device_info.version}!",
        )
        self.dual_syringe = not await self.single_syringe()
        await self.general_status_info()

<<<<<<< HEAD
        # Add device components
        if self.dual_syringe:
            self.components.extend([ML600Pump("left_pump", self, "B"), ML600Pump("right_pump", self, "C"),
                                    ML600LeftValve("left_valve", self), ML600RightValve("right_valve", self)])
        else:
            self.components.extend([ML600Pump("pump", self), ML600GenericValve("valve", self)])

        # TODO potentially set the suitable device mode -
        #  this might be needed despite switching by angle to achieve the proper position reproducibly...
=======
        if hw_init:
            await self.initialize_pump(speed=ureg.Quantity(init_speed))

        #determine if syringe is single or dual - if dual, commands need to specify to which side theyre dispatched if
        # syringe/valve specific
        self.dual_syringe = not await self.single_syringe()

        # Add device components
        if self.dual_syringe:
            self.components.extend([ML600Pump("left_pump", self),ML600Pump("right_pump", self),
                                    ML600LeftValve("left_valve", self), ML600RightValve("right_valve", self)])
        else:
            self.components.extend([ML600Pump("pump", self), ML600LeftValve("valve", self)])
# TODO potentially set the suitable device mode - this might be needed despite switching by angle to achive the proper position reproducibly...

>>>>>>> e421dd5c

    async def send_command_and_read_reply(self, command: Protocol1Command) -> str:
        """Send a command to the pump. Here we just add the right pump number."""
        command.target_pump_num = self.address
        return await self.pump_io.write_and_read_reply_async(command)

    def _validate_speed(self, speed: pint.Quantity | None) -> str:
        """Validate the speed.

        Given a speed (seconds/stroke) returns a valid value for it, and a warning if out of bounds.
        """
        # Validated speeds are used as command argument, with empty string being the default for None
        if speed is None:
            return ""

        # Alert if out of bounds but don't raise exceptions, according to general philosophy.
        # Target flow rate too high
        if speed < ureg.Quantity("2 sec/stroke"):
            speed = ureg.Quantity("2 sec/stroke")
            warnings.warn(
                f"Desired speed ({speed}) is unachievable!"
                f"Set to {self._seconds_per_stroke_to_flowrate(speed)}"
                f"Wrong units? A bigger syringe is needed?",
                stacklevel=2,
            )

        # Target flow rate too low
        if speed > ureg.Quantity("3692 sec/stroke"):
            speed = ureg.Quantity("3692 sec/stroke")
            warnings.warn(
                f"Desired speed ({speed}) is unachievable!"
                f"Set to {self._seconds_per_stroke_to_flowrate(speed)}"
                f"Wrong units? A smaller syringe is needed?",
                stacklevel=2,
            )

        return str(round(speed.m_as("sec / stroke")))

<<<<<<< HEAD
    def _flowrate_to_seconds_per_stroke(self, flowrate: pint.Quantity):
=======
    async def initialize_pump(self, speed: pint.Quantity | None = None):
        """Initialize both syringe and valve.

        speed: 2-3692 in seconds/stroke
        """
        init_pump = Protocol1Command(
            command=ML600Commands.INIT_ALL.value,
            optional_parameter=ML600Commands.OPTIONAL_PARAMETER.value,
            parameter_value=self._validate_speed(speed),
        )
        return await self.send_command_and_read_reply(init_pump)

    # async def initialize_valve(self):
    #     """Initialize valve only."""
    #     return await self.send_command_and_read_reply(Protocol1Command(command="LX"))

    # async def initialize_syringe(self, speed: pint.Quantity | None = None):
    #     """
    #     Initialize syringe only.
    #
    #     speed: 2-3692 in seconds/stroke
    #     """
    #     init_syringe = Protocol1Command(
    #         command="X1",
    #         optional_parameter="S",
    #         parameter_value=self._validate_speed(speed),
    #     )
    #     return await self.send_command_and_read_reply(init_syringe)

    def flowrate_to_seconds_per_stroke(self, flowrate: pint.Quantity):
>>>>>>> e421dd5c
        """Convert flow rates to steps per seconds.

        To determine the volume dispensed per step the total syringe volume is divided by
        48,000 steps. All Hamilton instrument syringes are designed with a 60 mm stroke
        length and the Microlab 600 is designed to move 60 mm in 48,000 steps. For
        example to dispense 9 mL from a 10 mL syringe you would determine the number of
        steps by multiplying 48000 steps (9 mL/10 mL) to get 43,200 steps.
        """
        flowrate_in_steps_sec = flowrate * self._steps_per_ml
        return (1 / flowrate_in_steps_sec).to("second/stroke")

    def _seconds_per_stroke_to_flowrate(self, second_per_stroke) -> float:
        """Convert seconds per stroke to flow rate."""
        flowrate = 1 / (second_per_stroke * self._steps_per_ml)
        return flowrate.to("ml/min")

    def _volume_to_step_position(self, volume: pint.Quantity) -> int:
        """Convert a volume to a step position."""
        # todo: different syringes
        # noinspection PyArgumentEqualDefault
        steps = volume * self._steps_per_ml
        return round(steps.m_as("steps"))
<<<<<<< HEAD

    async def get_current_volume(self, pump: str) -> pint.Quantity:
        """Return current syringe position in ml."""
        syringe_pos = await self.send_command_and_read_reply(
            Protocol1Command(command=ML600Commands.CURRENT_SYRINGE_POSITION.value,
                             target_syringe=pump),
=======

    async def _to_step_position(
        self,
        position: int,
        speed: pint.Quantity | None = None,
        syringe: ML600Commands = None
    ):
        """Absolute move to step position. If syringe side is required, give left or right"""
        abs_move_cmd = Protocol1Command(
            command=ML600Commands.ABSOLUTE_MOVE.value,
            optional_parameter=ML600Commands.OPTIONAL_PARAMETER.value,
            command_value=str(position),
            parameter_value=self._validate_speed(speed),
            target_component = syringe.value if self.dual_syringe else ""
        )
        return await self.send_command_and_read_reply(abs_move_cmd)

    async def get_current_volume(self, syringe: ML600Commands = None) -> pint.Quantity:
        """Return current syringe position in ml."""
        syringe_pos = await self.send_command_and_read_reply(
            Protocol1Command(command=ML600Commands.CURRENT_SYRINGE_POSITION.value,
                             target_component= syringe.value if self.dual_syringe else ""
),
>>>>>>> e421dd5c
        )

        current_steps = int(syringe_pos) * ureg.step
        return current_steps / self._steps_per_ml

<<<<<<< HEAD
    async def set_to_volume(self, target_volume: pint.Quantity, rate: pint.Quantity, pump: str):
        """Absolute move to target volume provided by set step position and speed."""
        speed = self._flowrate_to_seconds_per_stroke(rate)  # in seconds/stroke
        set_speed = self._validate_speed(speed)
        position = self._volume_to_step_position(target_volume)
        logger.debug(f"Pump {self.name} set to volume {target_volume} at speed {set_speed}")

        abs_move_cmd = Protocol1Command(
            command=ML600Commands.ABSOLUTE_MOVE.value,
            optional_parameter=ML600Commands.OPTIONAL_PARAMETER.value,
            command_value=str(position),
            parameter_value=set_speed,
            target_syringe=pump
=======
    async def to_volume(self, target_volume: pint.Quantity, rate: pint.Quantity, syringe: ML600Commands = None):
        """Absolute move to volume provided."""
        speed = self.flowrate_to_seconds_per_stroke(rate)
        await self._to_step_position(
            self._volume_to_step_position(target_volume),
            speed,
            syringe=syringe
        )
        logger.debug(f"Pump {self.name} set to volume {target_volume} at speed {speed}")


    # TODO prob those also allow for selection
    async def pause(self):
        """Pause any running command."""
        return await self.send_command_and_read_reply(
            Protocol1Command(command="", execution_command=ML600Commands.PAUSE.value),
        )

    async def single_syringe(self)->bool:
        """Determine if single or dual syringe"""
        await self.wait_until_idle()
        is_single = await self.send_command_and_read_reply(
            Protocol1Command(command=ML600Commands.IS_SINGLE_SYRINGE.value),
        )
        if is_single == "N":
            return False
        elif is_single == "Y":
            return True
        else:
            raise InvalidConfigurationError("Neither single nor dual syringe - somethings wrong")


    async def resume(self):
        """Resume any paused command."""
        return await self.send_command_and_read_reply(
            Protocol1Command(command="", execution_command=ML600Commands.RESUME.value),
>>>>>>> e421dd5c
        )
        return await self.send_command_and_read_reply(abs_move_cmd)

    async def stop(self, pump: str) -> bool:
        """Stop and abort any running command."""
<<<<<<< HEAD
        await self.send_command_and_read_reply(
            Protocol1Command(command="", target_syringe=pump,
                             execution_command=ML600Commands.PAUSE.value),
        )
        await self.send_command_and_read_reply(
            Protocol1Command(command="",  target_syringe=pump,
                             execution_command=ML600Commands.CLEAR_BUFFER.value),
=======
        await self.pause()
        return await self.send_command_and_read_reply(
            Protocol1Command(command="", execution_command=ML600Commands.CLEAR_BUFFER.value),
>>>>>>> e421dd5c
        )
        return True

    async def get_pump_status(self, pump: str = "") -> bool:
        checking_mapping = {"B": 1, "C": 3}
        pump = "B" if not pump else pump
        status = await self.system_status(checking_mapping[pump])
        logger.info(f"pump {pump} is busy: {status}")
        return status

    async def system_status(self, component: int = -1) -> bool | dict[str: bool]:
        """
        Returns: bool for specific component checking.
                 dict for all part of instrument.
        """
        reply = await self.send_command_and_read_reply(
                Protocol1Command(command="T1", execution_command=""))
        all_status = ''.join(format(byte, '08b') for byte in reply.encode('ascii'))[::-1]
        # 1 is true and 0 is false according to the manual; but the real signal is opposite.
        if -1 < component < 5:
            return all_status[component] == "0"

        value_map = {0: "left_valve busy", 1: "left_pump busy",
                     2: "right_valve busy", 3: "right_pump busy",
                     4: "step_active busy", 5: "handprobe_active busy"}
        status = {}
        for key in value_map:
            logger.debug(f"{value_map[key]} : {all_status[key] == '0'}")
            status[value_map[key]] = all_status[key] == "0"
        return status

    async def general_status_info(self, component: int = -1) -> bool | dict[str: bool]:
        # todo: this command will reset the error of syntax and instrument, use others error monitoring method
        reply = await self.send_command_and_read_reply(
            Protocol1Command(command="E1", execution_command=""))
        binary_representation = ''.join(format(byte, '08b') for byte in reply.encode('ascii'))[::-1]
        if -1 < component < 5:
            return binary_representation[component] == "1"

        value_map = {0: "instrument idle, command buffer isn't empty",
                     1: "syringe(s) busy",
                     2: "valve(s) busy",
                     3: "syntax error",
                     4: "valve or syringe error"}
        status = {}
        for key in value_map:
            status[value_map[key]] = binary_representation[key] == '1'
            logger.info(f"{value_map[key]} : {status[value_map[key]]}")

            if status[value_map[key]]:
                raise DeviceError((
                    f"{value_map[key]} shows {status[value_map[key]]}. Check! "
                ))
        return status

    async def wait_until_system_idle(self):
        """Return when no more commands are present in the pump buffer."""
<<<<<<< HEAD
        logger.debug(f"ML600 {self.name} wait until idle...")
        while not await self.is_system_idle():
=======
        logger.debug(f"ML600 pump {self.name} wait until idle...")
        while not await self.is_idle():
>>>>>>> e421dd5c
            await asyncio.sleep(0.1)
        logger.debug(f"...ML600 {self.name} idle now!")

<<<<<<< HEAD
    async def is_system_idle(self) -> bool:
        """Check if the pump is idle (actually check if the last command has ended)."""
        return (
            await self.send_command_and_read_reply(
                Protocol1Command(command="F", execution_command="")) == "Y"
        )

    async def single_syringe(self) -> bool:
        """Determine if single or dual syringe"""
        is_single = await self.send_command_and_read_reply(
            Protocol1Command(command=ML600Commands.IS_SINGLE_SYRINGE.value, execution_command=""),
        )
        logger.debug(is_single)
        if is_single == "N":
            return False
        elif is_single == "Y":
            return True
        else:
            raise InvalidConfigurationError("Neither single nor dual syringe - somethings wrong")

    async def version(self) -> str:
        """Return the current firmware version reported by the pump."""
        return await self.send_command_and_read_reply(Protocol1Command(command=ML600Commands.FIRMWARE_VERSION.value))

    # async def get_valve_position(self) -> str:
    #     """Represent the position of the valve: getter returns Enum, setter needs Enum."""
    #     return await self.send_command_and_read_reply(Protocol1Command(command="LQA"))

    # async def set_valve_position(
    #     self,
    #     target_position: str,
    #     wait_for_movement_end: bool = True,
    # ):
    #     """Set valve position.
    #
    #     wait_for_movement_end is defaulted to True as it is a common mistake not to wait...
    #     """
    #     await self.send_command_and_read_reply(
    #         Protocol1Command(command="LQA", command_value=target_position),
    #     )
    #     logger.debug(f"{self.name} valve position set to position {target_position}")
    #     if wait_for_movement_end:
    #         await self.wait_until_system_idle()
    #
    async def get_valve_position_by_name(self, valve: ML600Commands = None) -> str:
        """
        Represent the position of the valve: getter returns Enum, setter needs Enum.
        Strongly encouraged to use switching by angle
        """
        return await self.send_command_and_read_reply(Protocol1Command(command=ML600Commands.CURRENT_VALVE_POSITION.value,
                                                                       target_valve=valve.value if self.dual_syringe else ""))
=======
    async def version(self) -> str:
        """Return the current firmware version reported by the pump."""
        return await self.send_command_and_read_reply(Protocol1Command(command=ML600Commands.FIRMWARE_VERSION.value))

    async def is_idle(self) -> bool:
        """Check if the pump is idle (actually check if the last command has ended)."""
        return (
            await self.send_command_and_read_reply(Protocol1Command(command=ML600Commands.REQUEST_DONE.value)) == "Y"
        )

    async def get_valve_position_by_name(self, valve: ML600Commands = None
) -> str:
        """
        Represent the position of the valve: getter returns Enum, setter needs Enum.
        Strongly encouraged to use switching by angle
        """
        return await self.send_command_and_read_reply(Protocol1Command(command=ML600Commands.CURRENT_VALVE_POSITION.value,
                                                                       target_component = valve.value if self.dual_syringe else ""))

>>>>>>> e421dd5c

    async def set_valve_position_by_name(
        self,
        target_position: str,
        wait_for_movement_end: bool = True,
            valve: ML600Commands = None
    ):
        """Set valve position.
        Strongly encouraged to use switching by angle
        wait_for_movement_end is defaulted to True as it is a common mistake not to wait...
        """
        await self.send_command_and_read_reply(
<<<<<<< HEAD
            Protocol1Command(command=ML600Commands.VALVE_BY_NAME_CW.value, command_value=target_position,
                             target_valve=valve.value if self.dual_syringe else ""),
        )
        logger.debug(f"{self.name} valve position set to position {target_position}")
        if wait_for_movement_end:
            await self.wait_until_system_idle()
=======

            Protocol1Command(command=ML600Commands.VALVE_BY_NAME_CW.value, command_value=target_position,
                             target_component = valve.value if self.dual_syringe else ""
),
        )
        logger.debug(f"{self.name} valve position set to position {target_position}")
        if wait_for_movement_end:
            await self.wait_until_idle()

    async def get_raw_position(self, target_component:str) -> str:
        """
        Represent the position of the valve: getter returns Enum, setter needs Enum.
        Strongly encouraged to use switching by angle
        """
        return await self.send_command_and_read_reply(Protocol1Command(command=ML600Commands.VALVE_ANGLE.value,
                                                                       target_component = target_component if self.dual_syringe else ""))
    async def set_raw_position(
        self,
        target_position: str,
        wait_for_movement_end: bool = True,
        counter_clockwise = False, 
        target_component = None
    ):
        """Set valve position.
        Strongly encouraged to use switching by angle
        wait_for_movement_end is defaulted to True as it is a common mistake not to wait...
        """
        if not counter_clockwise:
            await self.send_command_and_read_reply(
                Protocol1Command(command=ML600Commands.VALVE_BY_ANGLE_CW.value, command_value=target_position,
                                 target_component = target_component if self.dual_syringe else ""),
            )
            logger.debug(f"{self.name} valve position set to position {target_position}, switching CW")
        else:
            await self.send_command_and_read_reply(
                Protocol1Command(command=ML600Commands.VALVE_BY_ANGLE_CCW.value, command_value=target_position,
                                 target_component = target_component if self.dual_syringe else ""),
            )
            logger.debug(f"{self.name} valve position set to position {target_position}, switching CCW")
        if wait_for_movement_end:
            await self.wait_until_idle()
>>>>>>> e421dd5c

    async def get_valve_position(self, valve: ML600Commands = None) -> str:
        """
        Represent the position of the valve: getter returns Enum, setter needs Enum.
        Strongly encouraged to use switching by angle
        """
        return await self.send_command_and_read_reply(Protocol1Command(command=ML600Commands.VALVE_ANGLE.value,
                                                                       target_valve=valve.value if self.dual_syringe else ""))
    async def set_valve_position(
        self,
        target_position: str,
        wait_for_movement_end: bool = True,
        counter_clockwise = False, valve: ML600Commands = None
    ):
        """Set valve position.
        Strongly encouraged to use switching by angle
        wait_for_movement_end is defaulted to True as it is a common mistake not to wait...
        """
        if not counter_clockwise:
            await self.send_command_and_read_reply(
                Protocol1Command(command=ML600Commands.VALVE_BY_ANGLE_CW.value, command_value=target_position,
                                 target_valve=valve.value if self.dual_syringe else ""),
            )
            logger.debug(f"{self.name} valve position set to position {target_position}, switching CW")
        else:
            await self.send_command_and_read_reply(
                Protocol1Command(command=ML600Commands.VALVE_BY_ANGLE_CCW.value, command_value=target_position,
                                 target_valve=valve.value if self.dual_syringe else ""),
            )
            logger.debug(f"{self.name} valve position set to position {target_position}, switching CCW")
        if wait_for_movement_end:
            await self.wait_until_system_idle()

async def main():
    conf = {
        "port": "COM11",
        "address": 1,
        "name": "test1",
<<<<<<< HEAD
        "syringe_volume": "1 ml",
=======
        "syringe_volume": "5 mL",
>>>>>>> e421dd5c
    }
    pump1 = ML600.from_config(**conf)
    await pump1.initialize()
    # await pump1.pump_io._write_async(b"aBM24000S0060R\r")

if __name__ == "__main__":
    asyncio.run(main())<|MERGE_RESOLUTION|>--- conflicted
+++ resolved
@@ -7,7 +7,6 @@
 from dataclasses import dataclass
 from enum import Enum
 from typing import TYPE_CHECKING
-import asyncio
 
 import aioserial
 from loguru import logger
@@ -16,13 +15,8 @@
 from flowchem.components.device_info import DeviceInfo
 from flowchem.devices.flowchem_device import FlowchemDevice
 from flowchem.devices.hamilton.ml600_pump import ML600Pump
-<<<<<<< HEAD
-from flowchem.devices.hamilton.ml600_valve import ML600LeftValve, ML600GenericValve, ML600RightValve
-from flowchem.utils.exceptions import InvalidConfigurationError, DeviceError
-=======
 from flowchem.devices.hamilton.ml600_valve import ML600LeftValve, ML600RightValve
 from flowchem.utils.exceptions import InvalidConfigurationError
->>>>>>> e421dd5c
 from flowchem.utils.people import dario, jakob, wei_hsin
 
 if TYPE_CHECKING:
@@ -171,9 +165,7 @@
         """Ensure connection with pump and initialize it (if hw_initialization is True)."""
         self.num_pump_connected = await self._assign_pump_address()
         if hw_initialization:
-            await self.all_hw_init()
-            await asyncio.sleep(8)
-            # initialization take more than 8.5 sec for one instrument
+            await self._hw_init()
 
     async def _assign_pump_address(self) -> int:
         """Auto assign pump addresses.
@@ -204,10 +196,8 @@
         logger.debug(f"Found {last_pump} pumps on {self._serial.port}!")
         return int(last_pump)
 
-    async def all_hw_init(self):
+    async def _hw_init(self):
         """Send to all pumps the HW initialization command (i.e. homing)."""
-        await self._write_async(b"1a\r")
-        await self._write_async(b"1a\r")
         await self._write_async(b":K\r")
         await self._write_async(b":V\r")
         await self._write_async(b":#SP2\r")
@@ -217,12 +207,12 @@
     async def _write_async(self, command: bytes):
         """Write a command to the pump."""
         await self._serial.write_async(command)
-        logger.info(f"Command {command!r} sent!")
+        logger.debug(f"Command {command!r} sent!")
 
     async def _read_reply_async(self) -> str:
         """Read the pump reply from serial communication."""
         reply_string = await self._serial.readline_async()
-        logger.info(f"Reply received: {reply_string}")
+        logger.debug(f"Reply received: {reply_string}")
         return reply_string.decode("ascii")
 
     def _parse_response(self, response: str) -> str:
@@ -259,84 +249,7 @@
                 f"Maybe wrong pump address? (Set to {command.target_pump_num})"
             )
 
-<<<<<<< HEAD
         return self._parse_response(response)
-=======
-        return self.parse_response(response)
-
-class ML600Commands(Enum):
-    """ Just a collection of commands. Grouped here to ease future, unlikely, changes. """
-
-    PAUSE = "K"
-    RESUME = "$"
-    CLEAR_BUFFER = "V"
-
-    INIT_ALL = "X"
-    INIT_VALVE_ONLY = "LX"
-    INIT_SYRINGE_ONLY = "X1"
-
-    # only works for pumps with two syringe drivers
-    SET_VALVE_CONTINUOUS_DISPENSE = "LST19"
-    SET_VALVE_DUAL_DILUTOR = "LST20"
-
-    # if there are two drivers, both sides can be selected
-    SELECT_LEFT = "B"
-    SELECT_RIGHT = "C"
-
-    # SYRINGE POSITION
-    PICKUP = "P"
-    DELIVER = "D"
-    ABSOLUTE_MOVE = "M"
-
-    # VALVE POSITION
-    # strongly discouraged since mapping changes
-    VALVE_TO_INLET = "I"
-    VALVE_TO_OUTLET = "O"
-    VALVE_TO_WASH = "W"
-    VALVE_BY_NAME_CW = "LP0"
-    VALVE_BY_NAME_CCW = "LP1"
-    # strongly encouraged since mapping is clear if initial/0 position is clear and rotor/stator are known
-    VALVE_BY_ANGLE_CW = "LA0"
-    VALVE_BY_ANGLE_CCW = "LA1"
-
-    # STATUS REQUEST
-    # INFORMATION REQUEST -- these all returns Y/N/* where * means busy
-    REQUEST_DONE = "F"
-    SYRINGE_HAS_ERROR = "Z"
-    VALVE_HAS_ERROR = "G"
-    IS_SINGLE_SYRINGE = "H"
-    # STATUS REQUEST  - these have complex responses, see relevant methods for details.
-    STATUS_REQUEST = "E1"
-    ERROR_REQUEST = "E2"
-    TIMER_REQUEST = "E3"
-    BUSY_STATUS = "T1"
-    ERROR_STATUS = "T2"
-    # PARAMETER REQUEST
-    SYRINGE_DEFAULT_SPEED = "YQS"
-      # 2-3692 seconds per stroke
-    CURRENT_SYRINGE_POSITION = "YQP"  # 0-52800 steps
-    SYRINGE_DEFAULT_BACKOFF = "YQB"  # 0-1000 steps
-    CURRENT_VALVE_POSITION = "LQP"
-      # 1-8 (see docs, Table 3.2.2
-    GET_RETURN_STEPS = "YQN"  # 0-1000 steps
-    # PARAMETER CHANGE
-    SET_RETURN_STEPS = "YSN"  # 0-1000
-    # VALVE REQUEST
-    VALVE_ANGLE = "LQA"  # 0-359 degrees
-    VALVE_CONFIGURATION = "YQS"
-      # 11-20 (see docs, Table 3.2.2
-    #Set valve speed
-    SET_VALVE_SPEED = "LSF"  # 15-720 degrees per sec
-    #Set valve speed
-    GET_VALVE_SPEED = "LQF"
-    # TIMER REQUEST
-    TIMER_DELAY = "<T"  # 0–99999999 ms
-    # FIRMWARE REQUEST
-    # TODO this is wrong, get correct
-    FIRMWARE_VERSION = "U"
-      # xxii.jj.k (ii major, jj minor, k revision)
-    OPTIONAL_PARAMETER = "S"
->>>>>>> e421dd5c
 
 class ML600(FlowchemDevice):
     """ML600 implementation according to manufacturer docs. Tested on a 61501-01 (i.e. single syringe system).
@@ -425,18 +338,12 @@
                 f"The volume (in ml) has to be one of {ML600.VALID_SYRINGE_VOLUME}"
             )
 
-<<<<<<< HEAD
         self._steps_per_ml = ureg.Quantity(f"{48000 / self.syringe_volume} step")
         # todo: check
         # self._offset_steps = 100  # Steps added to each absolute move command, to decrease wear and tear at volume = 0
         # self._max_vol = (48000 - self._offset_steps) * ureg.step / self._steps_per_ml
         self.return_steps = 24  # Steps added to each absolute move command (default)
 
-=======
-        self._steps_per_ml = ureg.Quantity(f"{48000 / self.syringe_volume} step/ml")
-        self._max_vol = 48000 * ureg.step / self._steps_per_ml
-        
->>>>>>> e421dd5c
         # This enables to configure on per-pump basis uncommon parameters
         self.config = ML600.DEFAULT_CONFIG | config
         self.dual_syringe = False
@@ -487,37 +394,21 @@
         """Initialize pump and its components."""
         # this command MUST be executed in the beginning
         await self.pump_io.initialize()
-<<<<<<< HEAD
-        await self.wait_until_system_idle()
-=======
 
         await self.set_return_steps(24)  # Steps added to each absolute move command, to decrease wear and tear at volume = 0, 24 is manual default
->>>>>>> e421dd5c
         # Test connectivity by querying the pump's firmware version
         self.device_info.version = await self.version()
         logger.info(
             f"Connected to Hamilton ML600 {self.name} - FW version: {self.device_info.version}!",
         )
-        self.dual_syringe = not await self.single_syringe()
-        await self.general_status_info()
-
-<<<<<<< HEAD
-        # Add device components
-        if self.dual_syringe:
-            self.components.extend([ML600Pump("left_pump", self, "B"), ML600Pump("right_pump", self, "C"),
-                                    ML600LeftValve("left_valve", self), ML600RightValve("right_valve", self)])
-        else:
-            self.components.extend([ML600Pump("pump", self), ML600GenericValve("valve", self)])
-
-        # TODO potentially set the suitable device mode -
-        #  this might be needed despite switching by angle to achieve the proper position reproducibly...
-=======
+
         if hw_init:
             await self.initialize_pump(speed=ureg.Quantity(init_speed))
 
         #determine if syringe is single or dual - if dual, commands need to specify to which side theyre dispatched if
         # syringe/valve specific
         self.dual_syringe = not await self.single_syringe()
+        await self.general_status_info()
 
         # Add device components
         if self.dual_syringe:
@@ -527,7 +418,8 @@
             self.components.extend([ML600Pump("pump", self), ML600LeftValve("valve", self)])
 # TODO potentially set the suitable device mode - this might be needed despite switching by angle to achive the proper position reproducibly...
 
->>>>>>> e421dd5c
+        # TODO potentially set the suitable device mode -
+        #  this might be needed despite switching by angle to achieve the proper position reproducibly...
 
     async def send_command_and_read_reply(self, command: Protocol1Command) -> str:
         """Send a command to the pump. Here we just add the right pump number."""
@@ -566,40 +458,7 @@
 
         return str(round(speed.m_as("sec / stroke")))
 
-<<<<<<< HEAD
     def _flowrate_to_seconds_per_stroke(self, flowrate: pint.Quantity):
-=======
-    async def initialize_pump(self, speed: pint.Quantity | None = None):
-        """Initialize both syringe and valve.
-
-        speed: 2-3692 in seconds/stroke
-        """
-        init_pump = Protocol1Command(
-            command=ML600Commands.INIT_ALL.value,
-            optional_parameter=ML600Commands.OPTIONAL_PARAMETER.value,
-            parameter_value=self._validate_speed(speed),
-        )
-        return await self.send_command_and_read_reply(init_pump)
-
-    # async def initialize_valve(self):
-    #     """Initialize valve only."""
-    #     return await self.send_command_and_read_reply(Protocol1Command(command="LX"))
-
-    # async def initialize_syringe(self, speed: pint.Quantity | None = None):
-    #     """
-    #     Initialize syringe only.
-    #
-    #     speed: 2-3692 in seconds/stroke
-    #     """
-    #     init_syringe = Protocol1Command(
-    #         command="X1",
-    #         optional_parameter="S",
-    #         parameter_value=self._validate_speed(speed),
-    #     )
-    #     return await self.send_command_and_read_reply(init_syringe)
-
-    def flowrate_to_seconds_per_stroke(self, flowrate: pint.Quantity):
->>>>>>> e421dd5c
         """Convert flow rates to steps per seconds.
 
         To determine the volume dispensed per step the total syringe volume is divided by
@@ -622,44 +481,17 @@
         # noinspection PyArgumentEqualDefault
         steps = volume * self._steps_per_ml
         return round(steps.m_as("steps"))
-<<<<<<< HEAD
 
     async def get_current_volume(self, pump: str) -> pint.Quantity:
         """Return current syringe position in ml."""
         syringe_pos = await self.send_command_and_read_reply(
             Protocol1Command(command=ML600Commands.CURRENT_SYRINGE_POSITION.value,
                              target_syringe=pump),
-=======
-
-    async def _to_step_position(
-        self,
-        position: int,
-        speed: pint.Quantity | None = None,
-        syringe: ML600Commands = None
-    ):
-        """Absolute move to step position. If syringe side is required, give left or right"""
-        abs_move_cmd = Protocol1Command(
-            command=ML600Commands.ABSOLUTE_MOVE.value,
-            optional_parameter=ML600Commands.OPTIONAL_PARAMETER.value,
-            command_value=str(position),
-            parameter_value=self._validate_speed(speed),
-            target_component = syringe.value if self.dual_syringe else ""
-        )
-        return await self.send_command_and_read_reply(abs_move_cmd)
-
-    async def get_current_volume(self, syringe: ML600Commands = None) -> pint.Quantity:
-        """Return current syringe position in ml."""
-        syringe_pos = await self.send_command_and_read_reply(
-            Protocol1Command(command=ML600Commands.CURRENT_SYRINGE_POSITION.value,
-                             target_component= syringe.value if self.dual_syringe else ""
-),
->>>>>>> e421dd5c
         )
 
         current_steps = int(syringe_pos) * ureg.step
         return current_steps / self._steps_per_ml
 
-<<<<<<< HEAD
     async def set_to_volume(self, target_volume: pint.Quantity, rate: pint.Quantity, pump: str):
         """Absolute move to target volume provided by set step position and speed."""
         speed = self._flowrate_to_seconds_per_stroke(rate)  # in seconds/stroke
@@ -673,50 +505,11 @@
             command_value=str(position),
             parameter_value=set_speed,
             target_syringe=pump
-=======
-    async def to_volume(self, target_volume: pint.Quantity, rate: pint.Quantity, syringe: ML600Commands = None):
-        """Absolute move to volume provided."""
-        speed = self.flowrate_to_seconds_per_stroke(rate)
-        await self._to_step_position(
-            self._volume_to_step_position(target_volume),
-            speed,
-            syringe=syringe
-        )
-        logger.debug(f"Pump {self.name} set to volume {target_volume} at speed {speed}")
-
-
-    # TODO prob those also allow for selection
-    async def pause(self):
-        """Pause any running command."""
-        return await self.send_command_and_read_reply(
-            Protocol1Command(command="", execution_command=ML600Commands.PAUSE.value),
-        )
-
-    async def single_syringe(self)->bool:
-        """Determine if single or dual syringe"""
-        await self.wait_until_idle()
-        is_single = await self.send_command_and_read_reply(
-            Protocol1Command(command=ML600Commands.IS_SINGLE_SYRINGE.value),
-        )
-        if is_single == "N":
-            return False
-        elif is_single == "Y":
-            return True
-        else:
-            raise InvalidConfigurationError("Neither single nor dual syringe - somethings wrong")
-
-
-    async def resume(self):
-        """Resume any paused command."""
-        return await self.send_command_and_read_reply(
-            Protocol1Command(command="", execution_command=ML600Commands.RESUME.value),
->>>>>>> e421dd5c
         )
         return await self.send_command_and_read_reply(abs_move_cmd)
 
     async def stop(self, pump: str) -> bool:
         """Stop and abort any running command."""
-<<<<<<< HEAD
         await self.send_command_and_read_reply(
             Protocol1Command(command="", target_syringe=pump,
                              execution_command=ML600Commands.PAUSE.value),
@@ -724,11 +517,6 @@
         await self.send_command_and_read_reply(
             Protocol1Command(command="",  target_syringe=pump,
                              execution_command=ML600Commands.CLEAR_BUFFER.value),
-=======
-        await self.pause()
-        return await self.send_command_and_read_reply(
-            Protocol1Command(command="", execution_command=ML600Commands.CLEAR_BUFFER.value),
->>>>>>> e421dd5c
         )
         return True
 
@@ -786,17 +574,11 @@
 
     async def wait_until_system_idle(self):
         """Return when no more commands are present in the pump buffer."""
-<<<<<<< HEAD
         logger.debug(f"ML600 {self.name} wait until idle...")
         while not await self.is_system_idle():
-=======
-        logger.debug(f"ML600 pump {self.name} wait until idle...")
-        while not await self.is_idle():
->>>>>>> e421dd5c
             await asyncio.sleep(0.1)
         logger.debug(f"...ML600 {self.name} idle now!")
 
-<<<<<<< HEAD
     async def is_system_idle(self) -> bool:
         """Check if the pump is idle (actually check if the last command has ended)."""
         return (
@@ -806,8 +588,9 @@
 
     async def single_syringe(self) -> bool:
         """Determine if single or dual syringe"""
+        await self.wait_until_idle()
         is_single = await self.send_command_and_read_reply(
-            Protocol1Command(command=ML600Commands.IS_SINGLE_SYRINGE.value, execution_command=""),
+            Protocol1Command(command=ML600Commands.IS_SINGLE_SYRINGE.value),
         )
         logger.debug(is_single)
         if is_single == "N":
@@ -817,38 +600,27 @@
         else:
             raise InvalidConfigurationError("Neither single nor dual syringe - somethings wrong")
 
-    async def version(self) -> str:
-        """Return the current firmware version reported by the pump."""
-        return await self.send_command_and_read_reply(Protocol1Command(command=ML600Commands.FIRMWARE_VERSION.value))
-
-    # async def get_valve_position(self) -> str:
-    #     """Represent the position of the valve: getter returns Enum, setter needs Enum."""
-    #     return await self.send_command_and_read_reply(Protocol1Command(command="LQA"))
-
-    # async def set_valve_position(
-    #     self,
-    #     target_position: str,
-    #     wait_for_movement_end: bool = True,
-    # ):
-    #     """Set valve position.
-    #
-    #     wait_for_movement_end is defaulted to True as it is a common mistake not to wait...
-    #     """
-    #     await self.send_command_and_read_reply(
-    #         Protocol1Command(command="LQA", command_value=target_position),
-    #     )
-    #     logger.debug(f"{self.name} valve position set to position {target_position}")
-    #     if wait_for_movement_end:
-    #         await self.wait_until_system_idle()
-    #
-    async def get_valve_position_by_name(self, valve: ML600Commands = None) -> str:
-        """
-        Represent the position of the valve: getter returns Enum, setter needs Enum.
-        Strongly encouraged to use switching by angle
-        """
-        return await self.send_command_and_read_reply(Protocol1Command(command=ML600Commands.CURRENT_VALVE_POSITION.value,
-                                                                       target_valve=valve.value if self.dual_syringe else ""))
-=======
+
+    async def resume(self):
+        """Resume any paused command."""
+        return await self.send_command_and_read_reply(
+            Protocol1Command(command="", execution_command=ML600Commands.RESUME.value),
+        )
+
+    async def stop(self):
+        """Stop and abort any running command."""
+        await self.pause()
+        return await self.send_command_and_read_reply(
+            Protocol1Command(command="", execution_command=ML600Commands.CLEAR_BUFFER.value),
+        )
+
+    async def wait_until_idle(self):
+        """Return when no more commands are present in the pump buffer."""
+        logger.debug(f"ML600 pump {self.name} wait until idle...")
+        while not await self.is_idle():
+            await asyncio.sleep(0.1)
+        logger.debug(f"...ML600 pump {self.name} idle now!")
+
     async def version(self) -> str:
         """Return the current firmware version reported by the pump."""
         return await self.send_command_and_read_reply(Protocol1Command(command=ML600Commands.FIRMWARE_VERSION.value))
@@ -866,9 +638,9 @@
         Strongly encouraged to use switching by angle
         """
         return await self.send_command_and_read_reply(Protocol1Command(command=ML600Commands.CURRENT_VALVE_POSITION.value,
+                                                                       target_valve=valve.value if self.dual_syringe else ""))
                                                                        target_component = valve.value if self.dual_syringe else ""))
 
->>>>>>> e421dd5c
 
     async def set_valve_position_by_name(
         self,
@@ -881,22 +653,12 @@
         wait_for_movement_end is defaulted to True as it is a common mistake not to wait...
         """
         await self.send_command_and_read_reply(
-<<<<<<< HEAD
             Protocol1Command(command=ML600Commands.VALVE_BY_NAME_CW.value, command_value=target_position,
                              target_valve=valve.value if self.dual_syringe else ""),
         )
         logger.debug(f"{self.name} valve position set to position {target_position}")
         if wait_for_movement_end:
             await self.wait_until_system_idle()
-=======
-
-            Protocol1Command(command=ML600Commands.VALVE_BY_NAME_CW.value, command_value=target_position,
-                             target_component = valve.value if self.dual_syringe else ""
-),
-        )
-        logger.debug(f"{self.name} valve position set to position {target_position}")
-        if wait_for_movement_end:
-            await self.wait_until_idle()
 
     async def get_raw_position(self, target_component:str) -> str:
         """
@@ -909,7 +671,7 @@
         self,
         target_position: str,
         wait_for_movement_end: bool = True,
-        counter_clockwise = False, 
+        counter_clockwise = False,
         target_component = None
     ):
         """Set valve position.
@@ -929,55 +691,16 @@
             )
             logger.debug(f"{self.name} valve position set to position {target_position}, switching CCW")
         if wait_for_movement_end:
-            await self.wait_until_idle()
->>>>>>> e421dd5c
-
-    async def get_valve_position(self, valve: ML600Commands = None) -> str:
-        """
-        Represent the position of the valve: getter returns Enum, setter needs Enum.
-        Strongly encouraged to use switching by angle
-        """
-        return await self.send_command_and_read_reply(Protocol1Command(command=ML600Commands.VALVE_ANGLE.value,
-                                                                       target_valve=valve.value if self.dual_syringe else ""))
-    async def set_valve_position(
-        self,
-        target_position: str,
-        wait_for_movement_end: bool = True,
-        counter_clockwise = False, valve: ML600Commands = None
-    ):
-        """Set valve position.
-        Strongly encouraged to use switching by angle
-        wait_for_movement_end is defaulted to True as it is a common mistake not to wait...
-        """
-        if not counter_clockwise:
-            await self.send_command_and_read_reply(
-                Protocol1Command(command=ML600Commands.VALVE_BY_ANGLE_CW.value, command_value=target_position,
-                                 target_valve=valve.value if self.dual_syringe else ""),
-            )
-            logger.debug(f"{self.name} valve position set to position {target_position}, switching CW")
-        else:
-            await self.send_command_and_read_reply(
-                Protocol1Command(command=ML600Commands.VALVE_BY_ANGLE_CCW.value, command_value=target_position,
-                                 target_valve=valve.value if self.dual_syringe else ""),
-            )
-            logger.debug(f"{self.name} valve position set to position {target_position}, switching CCW")
-        if wait_for_movement_end:
             await self.wait_until_system_idle()
 
-async def main():
+if __name__ == "__main__":
+    import asyncio
+
     conf = {
-        "port": "COM11",
+        "port": "COM12",
         "address": 1,
         "name": "test1",
-<<<<<<< HEAD
-        "syringe_volume": "1 ml",
-=======
         "syringe_volume": "5 mL",
->>>>>>> e421dd5c
     }
     pump1 = ML600.from_config(**conf)
-    await pump1.initialize()
-    # await pump1.pump_io._write_async(b"aBM24000S0060R\r")
-
-if __name__ == "__main__":
-    asyncio.run(main())+    asyncio.run(pump1.initialize_pump())