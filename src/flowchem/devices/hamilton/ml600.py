"""Control Hamilton ML600 syringe pump via the protocol1/RNO+."""
from __future__ import annotations
#
import asyncio
import string
import warnings
from dataclasses import dataclass
<<<<<<< HEAD
from typing import TYPE_CHECKING
=======
>>>>>>> fef0d100

import aioserial
from loguru import logger
from enum import Enum

from flowchem import ureg
from pint import Quantity
from flowchem.components.device_info import DeviceInfo
from flowchem.devices.flowchem_device import FlowchemDevice
from flowchem.devices.hamilton.ml600_pump import ML600Pump
from flowchem.devices.hamilton.ml600_valve import ML600LeftValve, ML600RightValve
from flowchem.utils.exceptions import InvalidConfigurationError, DeviceError
from flowchem.utils.people import dario, jakob, wei_hsin, miguel


class ML600Commands(Enum):
    """ Just a collection of commands. Grouped here to ease future, unlikely, changes. """
<<<<<<< HEAD

    PAUSE = "K"
    RESUME = "$"
    CLEAR_BUFFER = "V"

    INIT_ALL = "X"
    INIT_VALVE_ONLY = "LX"
    INIT_SYRINGE_ONLY = "X1"

    # only works for pumps with two syringe drivers
    SET_VALVE_CONTINUOUS_DISPENSE = "LST19"
    SET_VALVE_DUAL_DILUTOR = "LST20"

    # if there are two drivers, both sides can be selected
    SELECT_LEFT = "B"
    SELECT_RIGHT = "C"

    # SYRINGE POSITION
    PICKUP = "P"
    DELIVER = "D"
    ABSOLUTE_MOVE = "M"

    # VALVE POSITION
    # strongly discouraged since mapping changes
    VALVE_TO_INLET = "I"
    VALVE_TO_OUTLET = "O"
    VALVE_TO_WASH = "W"
    VALVE_BY_NAME_CW = "LP0"
    VALVE_BY_NAME_CCW = "LP1"
    # strongly encouraged since mapping is clear if initial/0 position is clear and rotor/stator are known
    VALVE_BY_ANGLE_CW = "LA0"
    VALVE_BY_ANGLE_CCW = "LA1"

=======

    PAUSE = "K"
    RESUME = "$"
    CLEAR_BUFFER = "V"

    INIT_ALL = "X"
    INIT_VALVE_ONLY = "LX"
    INIT_SYRINGE_ONLY = "X1"

    # only works for pumps with two syringe drivers
    SET_VALVE_CONTINUOUS_DISPENSE = "LST19"
    SET_VALVE_DUAL_DILUTOR = "LST20"

    # if there are two drivers, both sides can be selected
    SELECT_LEFT = "B"
    SELECT_RIGHT = "C"

    # SYRINGE POSITION
    PICKUP = "P"
    DELIVER = "D"
    ABSOLUTE_MOVE = "M"

    # VALVE POSITION
    # strongly discouraged since mapping changes
    VALVE_TO_INLET = "I"
    VALVE_TO_OUTLET = "O"
    VALVE_TO_WASH = "W"
    VALVE_BY_NAME_CW = "LP0"
    VALVE_BY_NAME_CCW = "LP1"
    # strongly encouraged since mapping is clear if initial/0 position is clear and rotor/stator are known
    VALVE_BY_ANGLE_CW = "LA0"
    VALVE_BY_ANGLE_CCW = "LA1"

>>>>>>> fef0d100
    # STATUS REQUEST
    # INFORMATION REQUEST -- these all returns Y/N/* where * means busy
    REQUEST_DONE = "F"
    SYRINGE_HAS_ERROR = "Z"
    VALVE_HAS_ERROR = "G"
    IS_SINGLE_SYRINGE = "H"
    # STATUS REQUEST  - these have complex responses, see relevant methods for details.
    STATUS_REQUEST = "E1"
    ERROR_REQUEST = "E2"
    TIMER_REQUEST = "E3"
    BUSY_STATUS = "T1"
    ERROR_STATUS = "T2"
    # PARAMETER REQUEST
    SYRINGE_DEFAULT_SPEED = "YQS"
      # 2-3692 seconds per stroke
    CURRENT_SYRINGE_POSITION = "YQP"  # 0-52800 steps
    SYRINGE_DEFAULT_BACKOFF = "YQB"  # 0-1000 steps
    CURRENT_VALVE_POSITION = "LQP"
      # 1-8 (see docs, Table 3.2.2
    GET_RETURN_STEPS = "YQN"  # 0-1000 steps
    # PARAMETER CHANGE
    SET_RETURN_STEPS = "YSN"  # 0-1000
    # VALVE REQUEST
    VALVE_ANGLE = "LQA"  # 0-359 degrees
    VALVE_CONFIGURATION = "YQS"
      # 11-20 (see docs, Table 3.2.2
    #Set valve speed
    SET_VALVE_SPEED = "LSF"  # 15-720 degrees per sec
    #Set valve speed
    GET_VALVE_SPEED = "LQF"
    # TIMER REQUEST
    TIMER_DELAY = "<T"  # 0–99999999 ms
    # FIRMWARE REQUEST
    FIRMWARE_VERSION = "U"
      # xxii.jj.k (ii major, jj minor, k revision)
    OPTIONAL_PARAMETER = "S"
    EMPTY = ""

# i.e. PUMP_ADDRESS = {1: 'a', 2: 'b', 3: 'c', 4: 'd', ..., 16: 'p'}
# Note ':' is used for broadcast within the daisy chain.
PUMP_ADDRESS = dict(enumerate(string.ascii_lowercase[:16], start=1))


@dataclass
class Protocol1Command:
    """Class representing a pump command and its expected reply."""

    command: ML600Commands = ML600Commands.EMPTY
    target_component: str = ""
    target_pump_num: int = 1
    command_value: str = ""
    optional_parameter: str = ""
    parameter_value: str = ""
    execution_command: str = "R"  # Execute

    def compile(self) -> str:
        """Create actual command byte by prepending pump address to command and appending executing command."""
        compiled_command = (
            f"{PUMP_ADDRESS[self.target_pump_num]}"
            f"{self.target_component}"
            f"{self.command.value}{self.command_value}"
        )

        if self.parameter_value:
            compiled_command += f"{self.optional_parameter}{self.parameter_value}"

        return compiled_command + self.execution_command

    def multiple_compile(self, command_string: str | None) -> str:
        """
        Create actual command byte by prepending pump address to command and appending executing command.
        """
        assert self.target_pump_num in range(1, 17)
        if not command_string:
            command_string = self._multiple_compile()

        command_string = (f"{PUMP_ADDRESS[self.target_pump_num]}"
                         f"{command_string}")

        if self.execution_command is not None:
            command_string += "R"

        return command_string + "\r"

    def _multiple_compile(self) -> str:
        """
        Create command string for individual pump. from that, up to two commands can be compiled, by appending pump address and adding run value
        """
        if not self.command_value:
            self.command_value = ""

        compiled_command = (
            f"{self.target_component}"f"{self.command.value}{self.command_value}"
        )
        if self.parameter_value:
            compiled_command += f"{self.optional_parameter}{self.parameter_value}"
        # Add execution flag at the end

        return compiled_command


class HamiltonPumpIO:
    """Setup with serial parameters, low level IO."""

    ACKNOWLEDGE = chr(6)
    NEGATIVE_ACKNOWLEDGE = chr(21)
    DEFAULT_CONFIG = {
        "timeout": 0.1,
        "baudrate": 9600,
        "parity": aioserial.PARITY_ODD,
        "stopbits": aioserial.STOPBITS_ONE,
        "bytesize": aioserial.SEVENBITS,
    }

    def __init__(self, aio_port: aioserial.Serial) -> None:
        """Initialize serial port, not pumps."""
        self._serial = aio_port
        self.num_pump_connected: int | None = (
            None  # Set by `HamiltonPumpIO.initialize()`
        )
        self._serial_lock = asyncio.Lock()

    @classmethod
    def from_config(cls, config):
        """Create HamiltonPumpIO from config."""
        configuration = HamiltonPumpIO.DEFAULT_CONFIG | config

        try:
            serial_object = aioserial.AioSerial(**configuration)
        except aioserial.SerialException as serial_exception:
            raise InvalidConfigurationError(
                f"Cannot connect to the pump on the port <{configuration.get('port')}>"
            ) from serial_exception

        return cls(serial_object)

    async def initialize(self, hw_initialization: bool = True):
        """Ensure connection with pump and initialize it (if hw_initialization is True)."""
        self.num_pump_connected = await self._assign_pump_address()
        # if hw_initialization:
        #     await self.all_hw_init()  # initialization take more than 8.5 sec for one instrument
        #     await asyncio.sleep(8)  # this might be necessary due to checking request_done sometime fail with "" return

    async def _assign_pump_address(self) -> int:
        """Auto assign pump addresses.

        To be run on init, auto assign addresses to pumps based on their position in the daisy chain.
        A custom command syntax with no addresses is used here so read and write has been rewritten
        """
        try:
            # the command for an unknown reason often replies wrongly on first attempt. therefore, this is done twice
            await self._write_async(b"1a\r")
            await self._read_reply_async()
            await self._write_async(b"1a\r")
        except aioserial.SerialException as e:
            raise InvalidConfigurationError from e

        reply = await self._read_reply_async()
        if not reply or reply[:1] != "1":
            raise InvalidConfigurationError(f"No pump found on {self._serial.port}")
        # reply[1:2] should be the address of the last pump. However, this does not work reliably.
        # So here we enumerate the pumps explicitly instead
        last_pump = 0
        for pump_num, address in PUMP_ADDRESS.items():
            await self._write_async(f"{address}UR\r".encode("ascii"))
            if "NV01" in await self._read_reply_async():
                last_pump = pump_num
            else:
                break
        logger.debug(f"Found {last_pump} pumps on {self._serial.port}!")
        return int(last_pump)

    async def all_hw_init(self):
        """Send to all pumps the HW initialization command (i.e. homing)."""
        await self._write_async(b":K\r")
        await self._write_async(b":V\r")
        await self._write_async(b":#SP2\r")
        await self._write_async(b":XR\r")  # Broadcast: initialize + execute
        # Note: no need to consume reply here because there is none (since we are using broadcast)

    async def _write_async(self, command: bytes):
        """Write a command to the pump."""
        await self._serial.write_async(command)
        logger.debug(f"Command {command!r} sent!")

    async def _read_reply_async(self) -> str:
        """Read the pump reply from serial communication."""
        reply_string = await self._serial.readline_async()
        logger.debug(f"Reply received: {reply_string}")
        return reply_string.decode("ascii")

    def _parse_response(self, response: str) -> str:
        """Split a received line in its components: status, reply."""
        status, reply = response[:1], response[1:]

        if status == self.NEGATIVE_ACKNOWLEDGE:
            logger.warning("Negative acknowledge received")
        assert status in (self.ACKNOWLEDGE, self.NEGATIVE_ACKNOWLEDGE)

        return reply.rstrip()  # removes trailing <cr>

    def _translate_ascii_to_binary(self, reply: str):
        binary_representation = ''.join(format(byte, '08b') for byte in reply.encode('ascii'))[::-1]
        return binary_representation

        # binary_list = []
        # [binary_list.append(format(byte, '08b')[::-1]) for byte in reply.encode('ascii')]
        # all_status = binary_list[0]

    async def write_and_read_reply_async(self, command: Protocol1Command) -> str:
        """Send a command to the pump, read the replies and returns it, optionally parsed."""
<<<<<<< HEAD
        async with self._serial_lock:
            self._serial.reset_input_buffer()
            await self._write_async(f"{command.compile()}\r".encode("ascii"))
            response = await self._read_reply_async()

            if not response:
                logger.error(
                    f"No response received from pump! "
                    f"Maybe wrong pump address? (Set to {command.target_pump_num})"
                )

            return self._parse_response(response)

    async def multiple_write_and_read_reply_async(self, command: list[Protocol1Command] | Protocol1Command) -> str:

        """ Main HamiltonPumpIO method.
        Sends a command to the pump, read the replies and returns it, optionally parsed """
        async with self._serial_lock:
            command_compiled = ""
            self._serial.reset_input_buffer()
            if type(command) != list:
                command = [command]
            for com in command:
                command_compiled += com._multiple_compile()
            com_comp = com.multiple_compile(command_compiled)
            await self._write_async(com_comp.encode("ascii"))
            response = await self._read_reply_async()

            if not response:
                logger.error(
                    f"No response received from pump! "
                    f"Maybe wrong pump address? (Set to {command.target_pump_num})"
                )

            # Parse reply
            parsed_response = self._parse_response(response)

            return parsed_response
=======
        self._serial.reset_input_buffer()
        await self._write_async(f"{command.compile()}\r".encode("ascii"))
        response = await self._read_reply_async()

        if not response:
            raise InvalidConfigurationError(
                f"No response received from pump! "
                f"Maybe wrong pump address? (Set to {command.target_pump_num})"
            )

        return self._parse_response(response)
>>>>>>> fef0d100


class ML600(FlowchemDevice):
    """ML600 implementation according to manufacturer docs. Tested on a 61501-01 (i.e. single syringe system).

    From manufacturer docs:
    To determine the volume dispensed per step the total syringe volume is divided by
    48,000 steps. All Hamilton instrument syringes are designed with a 60 mm stroke
    length and the Microlab 600 is designed to move 60 mm in 48,000 steps. For
    example to dispense 9 mL from a 10 mL syringe you would determine the number of
    steps by multiplying 48000 steps (9 mL/10 mL) to get 43,200 steps.
    """

    DEFAULT_CONFIG = {
        "default_infuse_rate": "1 ml/min",
        "default_withdraw_rate": "1 ml/min",
    }

    # This class variable is used for daisy chains (i.e. multiple pumps on the same serial connection). Details below.
    _io_instances: set[HamiltonPumpIO] = set()
    # The mutable object (a set) as class variable creates a shared state across all the instances.
    # When several pumps are daisy-chained on the same serial port, they need to all access the same Serial object,
    # because access to the serial port is exclusive by definition (also locking there ensure thread safe operations).

    # Only Hamilton syringes are compatible w/ the ML600, and they come on a limited set of sizes. (Values in ml)
    VALID_SYRINGE_VOLUME = {
        0.01,
        0.025,
        0.05,
        0.1,
        0.25,
        0.5,
        1.0,
        2.5,
        5.0,
        10.0,
        25.0,
        50.0,
    }

    def __init__(
        self,
        pump_io: HamiltonPumpIO,
        syringe_volume: str,
        name: str,
        address: int = 1,
        **config,
    ) -> None:
        """Default constructor, needs an HamiltonPumpIO object. See from_config() class method for config-based init.

        Args:
        ----
            pump_io: An HamiltonPumpIO w/ serial connection to the daisy chain w/ target pump.
            syringe_volume: Volume of the syringe used, either a Quantity or number in ml.
            address: number of pump in array, 1 for first one, auto-assigned on init based on position.
            name: 'cause naming stuff is important.
        """
        super().__init__(name)
        self.device_info = DeviceInfo(
            authors=[dario, jakob, wei_hsin, miguel],
            manufacturer="Hamilton",
            model="ML600",
        )
        # HamiltonPumpIO
        self.pump_io = pump_io
        ML600._io_instances.add(self.pump_io)  # See above for details.

        # Pump address is the pump sequence number if in chain. Count starts at 1, default.
        self.address = int(address)

        # Syringe pumps only perform linear movement, and the volume displaced is function of the syringe loaded.
        try:
            # todo: set syringe_volume to a dict/str??
            self.syringe_volume = ureg(syringe_volume)
        except AttributeError as attribute_error:
            logger.error(f"Invalid syringe volume {syringe_volume}!")
            raise InvalidConfigurationError(
                "Invalid syringe volume provided."
                "The syringe volume is a string with units! e.g. '5 ml'"
            ) from attribute_error

        if self.syringe_volume.m_as("ml") not in ML600.VALID_SYRINGE_VOLUME:
            raise InvalidConfigurationError(
                f"The specified syringe volume ({syringe_volume}) is invalid!\n"
                f"The volume (in ml) has to be one of {ML600.VALID_SYRINGE_VOLUME}"
            )

<<<<<<< HEAD
        self._steps_per_ml = ureg(f"{48000 / self.syringe_volume} step")
=======
        self._steps_per_ml = ureg.Quantity(f"{48000 / self.syringe_volume} step")
>>>>>>> fef0d100
        # self._offset_steps = 100  # Steps added to each absolute move command, to decrease wear and tear at volume = 0
        # self._max_vol = (48000 - self._offset_steps) * ureg.step / self._steps_per_ml
        # logger.warning(f"due to offset steps is {self._offset_steps}. the max_vol : {self._max_vol}")
        # This enables to configure on per-pump basis uncommon parameters
        self.config = ML600.DEFAULT_CONFIG | config
        self.dual_syringe = False

    @classmethod
    def from_config(cls, **config):
        """Create instances via config file."""
        # Many pump can be present on the same serial port with different addresses.
        # This shared list of HamiltonPumpIO objects allow shared state in a borg-inspired way, avoiding singletons
        # This is only relevant to programmatic instantiation, i.e. when from_config() is called per each pump from a
        # config file, as it is the case in the HTTP server.
        pumpio = None
        for obj in ML600._io_instances:
            # noinspection PyProtectedMember
            if obj._serial.port == config.get("port"):
                pumpio = obj
                break

        # If not existing serial object are available for the port provided, create a new one
        if pumpio is None:
            # Remove ML600-specific keys to only have HamiltonPumpIO's kwargs
            config_for_pumpio = {
                k: v
                for k, v in config.items()
                if k not in ("syringe_volume", "address", "name")
            }
            pumpio = HamiltonPumpIO.from_config(config_for_pumpio)

        return cls(
            pumpio,
            syringe_volume=config.get("syringe_volume", ""),
            address=config.get("address", 1),
            name=config.get("name", ""),
        )

    async def get_return_steps(self) -> int:
        """ Gives the defined return steps for syringe movement """
        reply = await self.send_command_and_read_reply(Protocol1Command(command=ML600Commands.GET_RETURN_STEPS))
        return int(reply)

    async def set_return_steps(self, steps: int):
        """
        Return steps are used to compensate for the mechanical drive system backlash,
        independent of syringe size and default is 24 steps.
        The return step should be in # 0-1000 steps.
        """
        await self.send_command_and_read_reply(
            Protocol1Command(
                command=ML600Commands.SET_RETURN_STEPS, command_value=str(steps)
            )
        )

<<<<<<< HEAD
    async def initialize(self, init_speed: str = "200 sec / stroke"):
=======
    async def initialize(self):
>>>>>>> fef0d100
        """Initialize pump and its components."""
        await self.pump_io.initialize()
        await self.wait_until_idle()
        # Test connectivity by querying the pump's firmware version
        self.device_info.version = await self.version()
        logger.info(
            f"Connected to Hamilton ML600 {self.name} - FW version: {self.device_info.version}!",
        )
        self.dual_syringe = not await self.is_single_syringe()
        await self.general_status_info()

        # Add device components
        if self.dual_syringe:
            self.components.extend([ML600Pump("left_pump", self, "B"), ML600Pump("right_pump", self, "C"),
                                    ML600LeftValve("left_valve", self, "B"), ML600LeftValve("right_valve", self, "C")])   #Changed the components for platform configuration (All duals have left valeves and all individuals have right valve)

        else:
            self.components.extend([ML600Pump("pump", self), ML600RightValve("valve", self)])

    async def send_command_and_read_reply(self, command: Protocol1Command) -> str:
        """Send a command to the pump. Here we just add the right pump number."""
        command.target_pump_num = self.address
        return await self.pump_io.write_and_read_reply_async(command)

<<<<<<< HEAD
    def _validate_speed(self, speed: ureg | None) -> str:
=======
    def _validate_speed(self, speed: Quantity | None) -> str:
>>>>>>> fef0d100
        """Validate the speed.

        Given a speed (seconds/stroke) returns a valid value for it, and a warning if out of bounds.
        """
        # Validated speeds are used as command argument, with empty string being the default for None
        if speed is None:
            return ""

        # Alert if out of bounds but don't raise exceptions, according to general philosophy.
        # Target flow rate too high
        if speed < ureg("2 sec/stroke"):
            speed = ureg("2 sec/stroke")
            warnings.warn(
                f"Desired speed ({speed}) is unachievable!"
                f"Set to {self._seconds_per_stroke_to_flowrate(speed)}"
                f"Wrong units? A bigger syringe is needed?",
                stacklevel=2,
            )

        # Target flow rate too low
        if speed > ureg("3692 sec/stroke"):
            speed = ureg("3692 sec/stroke")
            warnings.warn(
                f"Desired speed ({speed}) is unachievable!"
                f"Set to {self._seconds_per_stroke_to_flowrate(speed)}"
                f"Wrong units? A smaller syringe is needed?",
                stacklevel=2,
            )

        return str(round(speed.m_as("sec / stroke")))

    async def initialize_valve(self):
        """Initialize valve only."""
        return await self.send_command_and_read_reply(Protocol1Command(command=ML600Commands.INIT_VALVE_ONLY))

<<<<<<< HEAD
    async def initialize_syringe(self, speed: ureg, pump: str = ""):
=======
    async def initialize_syringe(self, speed: Quantity | None = None):
>>>>>>> fef0d100
        """Initialize syringe only. speed: 2-3692 in seconds/stroke"""

        init_syringe = Protocol1Command(
            command=ML600Commands.INIT_SYRINGE_ONLY,
            optional_parameter="S",
            parameter_value=self._validate_speed(speed),
            target_component=pump
        )
        return await self.send_command_and_read_reply(init_syringe)

<<<<<<< HEAD
    def _flowrate_to_seconds_per_stroke(self, flowrate: ureg):
=======
    def _flowrate_to_seconds_per_stroke(self, flowrate: Quantity):
>>>>>>> fef0d100
        """Convert flow rates to steps per seconds.

        To determine the volume dispensed per step the total syringe volume is divided by
        48,000 steps. All Hamilton instrument syringes are designed with a 60 mm stroke
        length and the Microlab 600 is designed to move 60 mm in 48,000 steps. For
        example to dispense 9 mL from a 10 mL syringe you would determine the number of
        steps by multiplying 48000 steps (9 mL/10 mL) to get 43,200 steps.
        """
        flowrate_in_steps_sec = flowrate * self._steps_per_ml
        return (1 / flowrate_in_steps_sec).to("second/stroke")

    def _seconds_per_stroke_to_flowrate(self, second_per_stroke) -> float:
        """Convert seconds per stroke to flow rate."""
        flowrate = 1 / (second_per_stroke * self._steps_per_ml)
        return flowrate.to("ml/min")

<<<<<<< HEAD
    def _volume_to_step_position(self, volume: ureg) -> int:
=======
    def _volume_to_step_position(self, volume: Quantity) -> int:
>>>>>>> fef0d100
        """Convert a volume to a step position."""
        # todo: different syringes
        # noinspection PyArgumentEqualDefault
        steps = volume * self._steps_per_ml
        return round(steps.m_as("steps"))

<<<<<<< HEAD
    async def get_current_volume(self, pump: str = "") -> ureg:
=======
    async def get_current_volume(self, pump: str = "") -> Quantity:
>>>>>>> fef0d100
        """Return current syringe position in ml."""
        syringe_pos = await self.send_command_and_read_reply(
            Protocol1Command(command=ML600Commands.CURRENT_SYRINGE_POSITION,target_component=pump),)

        current_steps = int(syringe_pos) * ureg.step
        return current_steps / self._steps_per_ml

<<<<<<< HEAD
    async def set_to_volume(self, target_volume: ureg, rate: ureg, pump: str = ""):
=======
    async def set_to_volume(self, target_volume: Quantity, rate: Quantity, pump: str = ""):
>>>>>>> fef0d100
        """Absolute move to target volume provided by set step position and speed."""
        # in pump component, it already checked the desired volume setting is possible to execute or not
        speed = self._flowrate_to_seconds_per_stroke(rate)  # in seconds/stroke
        set_speed = self._validate_speed(speed)  # check desired speed is possible to execute
        position = self._volume_to_step_position(target_volume)
        logger.debug(f"Pump {self.name} set to volume {target_volume} at speed {set_speed}")

        abs_move_cmd = Protocol1Command(
            command=ML600Commands.ABSOLUTE_MOVE,
            optional_parameter="S",
            command_value=str(position),
            parameter_value=set_speed,
            target_component=pump
        )
        return await self.send_command_and_read_reply(abs_move_cmd)

    async def pause(self, pump: str = ""):
        """Pause any running command."""
        return await self.send_command_and_read_reply(
            Protocol1Command(command=ML600Commands.EMPTY, target_component=pump, execution_command="K"),)

    async def resume(self, pump: str = ""):
        """Resume any paused command."""
        return await self.send_command_and_read_reply(
            Protocol1Command(command=ML600Commands.EMPTY, target_component=pump, execution_command="$"),)

    async def stop(self, pump: str = "") -> bool:
        """Stop and abort any running command."""
        await self.pause(pump)
        await self.send_command_and_read_reply(
            Protocol1Command(command=ML600Commands.EMPTY, target_component=pump, execution_command="V"),)
        return True  # Todo: need?

    async def get_pump_status(self, pump: str = "") -> bool | dict[str, bool]:
        """Ture means pump is busy. False means pump is idle."""
        checking_mapping = {"B": 1, "C": 3}
        pump = "B" if not pump else pump
        status = await self.system_status(checking_mapping[pump])
        logger.info(f"pump {pump} is busy: {status}")
        return status # type: ignore

    async def get_valve_status(self, valve: str = "") -> bool | dict[str, bool]:
        """Ture means valve is busy. False means valve is idle."""
        checking_mapping = {"B": 0, "C": 2}
        valve = "B" if not valve else valve
        status = await self.system_status(checking_mapping[valve])
        logger.info(f"valve {valve} is busy: {status}")
        return status

    async def system_status(self, component: int = -1) -> bool | dict[str, bool]:
        """
        Represent the status of specific component. True means busy; False means idle.
        Return status of all parts of instrument in dictionary.
        """
        reply = await self.send_command_and_read_reply(
                Protocol1Command(command=ML600Commands.BUSY_STATUS, execution_command=""))
        all_status = ''.join(format(byte, '08b') for byte in reply.encode('ascii'))[::-1]
        # 1 is true and 0 is false according to the manual; but the real signal is opposite.
        if -1 < component < 5:
            return all_status[component] == "0"

        value_map = {0: "left_valve busy", 1: "left_pump busy",
                     2: "right_valve busy", 3: "right_pump busy",
                     4: "step_active busy", 5: "handprobe_active busy"}
        status = {}
        for key in value_map:
            logger.debug(f"{value_map[key]} : {all_status[key] == '0'}")
            status[value_map[key]] = all_status[key] == "0"
        return status

    async def general_status_info(self, component: int = -1) -> bool | dict[str, bool]:
        reply = await self.send_command_and_read_reply(
            Protocol1Command(command=ML600Commands.STATUS_REQUEST, execution_command=""))
        binary_representation = ''.join(format(byte, '08b') for byte in reply.encode('ascii'))[::-1]

        if -1 < component < 5:
            # for specific component
            return binary_representation[component] == "1"

        value_map = {0: "instrument idle, command buffer isn't empty",
                     1: "syringe(s) busy",
                     2: "valve(s) busy",
                     3: "syntax error",
                     4: "valve or syringe error"}
        status = {}
        for key in value_map:
            status[value_map[key]] = binary_representation[key] == '1'
            logger.info(f"{value_map[key]} : {status[value_map[key]]}")

            if status[value_map[key]]:
                raise DeviceError((
                    f"{value_map[key]} shows {status[value_map[key]]}. Check! "
                ))
        return status

    async def wait_until_idle(self, pump: str = "") -> bool:
        """Return when no more commands are present in the pump buffer."""
        logger.debug(f"ML600 {self.name} wait until idle...")
        while not await self.is_idle(pump=pump):
            await asyncio.sleep(0.1)
        logger.debug(f"...ML600 {self.name} idle now!")
        return True

    async def is_idle(self, pump: str = "") -> bool:
        """Check if the pump is idle (actually check if the last command has ended)."""
        return (
            await self.send_command_and_read_reply(
<<<<<<< HEAD
                Protocol1Command(command=ML600Commands.REQUEST_DONE, execution_command="", target_component=pump)) == "Y"
=======
                Protocol1Command(command=ML600Commands.REQUEST_DONE, execution_command="")) == "Y"
>>>>>>> fef0d100
        )

    async def is_single_syringe(self) -> bool:
        """Determine if single or dual syringe"""
        is_single = await self.send_command_and_read_reply(
            Protocol1Command(command=ML600Commands.IS_SINGLE_SYRINGE, execution_command=""),
        )
        if is_single == "N":
            return False
        elif is_single == "Y":
            return True
        else:
            raise InvalidConfigurationError("Neither single nor dual syringe - somethings wrong")

    async def version(self) -> str:
        """Return the current firmware version reported by the pump."""
        return await self.send_command_and_read_reply(Protocol1Command(command=ML600Commands.FIRMWARE_VERSION))

    async def get_valve_angle(self, valve_code: str = "") -> int:
        """get the angle of the valve: 0-359 degrees"""
        reply = await self.send_command_and_read_reply(Protocol1Command(command=ML600Commands.VALVE_ANGLE,
                                                                        target_component=valve_code))
        return int(reply)

    async def set_valve_angle(self,
                              target_angle: int,
                              valve_code: str = "",
                              wait_for_movement_end: bool = True) -> int:
        """set the angle of the valve"""
        await self.send_command_and_read_reply(
            Protocol1Command(command=ML600Commands.VALVE_BY_ANGLE_CW, target_component=valve_code,
                             command_value=str(target_angle))
        )
        logger.debug(f"{self.name} valve position set to {target_angle} degree")
        if wait_for_movement_end:
            while await self.get_valve_status(valve_code):
                await asyncio.sleep(0.1)
        return True

    async def get_valve_position_by_name(self, valve: str = "") -> str:
        """
        Represent the position of the valve: getter returns Enum, setter needs Enum.
        Strongly encouraged to use switching by angle
        """
        return await self.send_command_and_read_reply(
            Protocol1Command(command=ML600Commands.CURRENT_VALVE_POSITION,
                             target_component=valve if self.dual_syringe else ""))

    async def set_valve_position_by_name(
        self,
        valve: str = "",
        target_position: str = "",
        wait_for_movement_end: bool = True
    ):
        """Set valve position.
        Strongly encouraged to use switching by angle
        wait_for_movement_end is defaulted to True as it is a common mistake not to wait...
        """
        await self.send_command_and_read_reply(
            Protocol1Command(command=ML600Commands.VALVE_BY_NAME_CW, command_value=target_position,
                             target_component=valve if self.dual_syringe else ""),
        )
        logger.debug(f"{self.name} valve position set to position {target_position}")
        if wait_for_movement_end:
            while await self.get_valve_status(target_position):
                await asyncio.sleep(0.1)
        return True
        # todo: it's will be good check only pump but not whole system

    async def get_raw_position(self, target_component: str = "") -> str:
        """
        Represent the position of the valve: getter returns Enum, setter needs Enum.
        Strongly encouraged to use switching by angle
        """
        return await self.send_command_and_read_reply(
            Protocol1Command(command=ML600Commands.VALVE_ANGLE,
                             target_component=target_component if self.dual_syringe else ""))

    async def set_raw_position(
            self,
            target_position: str,
            wait_for_movement_end: bool = True,
            counter_clockwise=False,
            target_component: str = ""
    ):
        """Set valve position.
        Strongly encouraged to use switching by angle
        wait_for_movement_end is defaulted to True as it is a common mistake not to wait...
        """
        if not counter_clockwise:
            await self.send_command_and_read_reply(
                Protocol1Command(command=ML600Commands.VALVE_BY_ANGLE_CW, command_value=target_position,
                                 target_component=target_component if self.dual_syringe else ""),
            )
            logger.debug(f"{self.name} valve position set to position {target_position}, switching CW")
        else:
            await self.send_command_and_read_reply(
                Protocol1Command(command=ML600Commands.VALVE_BY_ANGLE_CCW, command_value=target_position,
                                 target_component=target_component if self.dual_syringe else ""),
            )
            logger.debug(f"{self.name} valve position set to position {target_position}, switching CCW")
        if wait_for_movement_end:
            while await self.get_valve_status(target_component):
                await asyncio.sleep(0.1)
        return True
        # todo: it's will be good check only pump but not whole system

<<<<<<< HEAD
    async def send_multiple_commands(self, list_of_commands: [Protocol1Command]) -> str:
        return await self.pump_io.multiple_write_and_read_reply_async(list_of_commands)

    async def set_to_volume_dual_syringes(self, target_volume: ureg, rate_left: ureg, rate_right: ureg, valve_angles: dict[str, str | int]):
        """
        Executes a synchronized filling of both syringes.

        This function was created specifically for the platform,
        ensuring both syringes operate in perfect synchrony. Valve angles must
        be explicitly set to control flow direction on each side.
        Parameters:
        target_volume (ureg.Quantity): Volume to fill.
        rate (ureg.Quantity): Filling rate.
        valve_angles (dict): Dictionary with 'left' and 'right' keys specifying valve angle positions.
        """
        ML600LeftValvePositionMapping = {
            0: {"angle": 0, "position": "[[null,0],[2,3]]"},
            1: {"angle": 45, "position": "[[1,0],[null,null]]"},
            2: {"angle": 90, "position": "[[null,3],[null,0]]"},
            3: {"angle": 135, "position": "[[null,null],[2,0]]"},
            4: {"angle": 180, "position": "[[null,1],[null,0]]"},
            5: {"angle": 225, "position": "[[null,null],[3,0]]"},
            6: {"angle": 270, "position": "[[1,2],[null,0]]"},
            7: {"angle": 315, "position": "[[null,0],[null,null]]"}
        }
        def get_angle_from_position(position_value: str) -> str | None:
            for key, data in ML600LeftValvePositionMapping.items():
                if data["position"] == position_value:
                    return str(data["angle"])
            return None
        assert self.dual_syringe is True, "Must be dual syringe to use this method."
        speed_right = self._flowrate_to_seconds_per_stroke(rate_right)  # in seconds/stroke
        set_speed_right = self._validate_speed(speed_right)  # check desired speed is possible to execute
        speed_left = self._flowrate_to_seconds_per_stroke(rate_left)  # in seconds/stroke
        set_speed_left = self._validate_speed(speed_left)  # check desired speed is possible to execute
        position = self._volume_to_step_position(target_volume)
        logger.debug(f"Pumps {self.name} set to volume {target_volume} at speeds left: {set_speed_left} and right: {set_speed_right}")
        # switch valves
        await self.wait_until_idle(pump="")
        await self.send_multiple_commands([
            Protocol1Command(command=ML600Commands.VALVE_BY_ANGLE_CCW, target_component="B",
                             command_value=get_angle_from_position(valve_angles["left"])),
            Protocol1Command(command=ML600Commands.VALVE_BY_ANGLE_CCW, target_component="C",
                             command_value=get_angle_from_position(valve_angles["right"])),
        ])
        await self.wait_until_idle(pump="")
        # actuate syringes
        await self.send_multiple_commands([
            Protocol1Command(
                command=ML600Commands.ABSOLUTE_MOVE,
                optional_parameter="S",
                command_value=str(position),
                parameter_value=set_speed_left,
                target_component="B"
            ),
            Protocol1Command(
                command=ML600Commands.ABSOLUTE_MOVE,
                optional_parameter="S",
                command_value=str(position),
                parameter_value=set_speed_right,
                target_component="C"
            )
        ])




if __name__ == "__main__":
    # asyncio.run(main())
    from flowchem import ureg

    conf = {
    "port": "COM21",
    "address": 1,
    "name": "test1",
    "syringe_volume": "0.1 mL",
    }
    pump1 = ML600.from_config(**conf)
    asyncio.run(pump1.initialize())
    #asyncio.run(pump1.set_to_volume(target_volume= ureg("0 ml"), rate= ureg("0.5 ml/min"), pump="C"))
    asyncio.run(pump1.set_to_volume_dual_syringes(target_volume= ureg("0.1 ml"), rate= ureg("2 ml/min"), valve_angles={"left": "[[null,0],[2,3]]", "right": "[[null,0],[2,3]]"}))
=======

if __name__ == "__main__":
    # asyncio.run(main())

    conf = {
        "port": "COM9",
        "address": 1,
        "name": "test1",
        "syringe_volume": "5 mL",
    }
    pump1 = ML600.from_config(**conf)
    asyncio.run(pump1.initialize())
>>>>>>> fef0d100
    #print(asyncio.run(pump1.get_valve_status("C")))
<|MERGE_RESOLUTION|>--- conflicted
+++ resolved
@@ -5,10 +5,7 @@
 import string
 import warnings
 from dataclasses import dataclass
-<<<<<<< HEAD
 from typing import TYPE_CHECKING
-=======
->>>>>>> fef0d100
 
 import aioserial
 from loguru import logger
@@ -26,7 +23,6 @@
 
 class ML600Commands(Enum):
     """ Just a collection of commands. Grouped here to ease future, unlikely, changes. """
-<<<<<<< HEAD
 
     PAUSE = "K"
     RESUME = "$"
@@ -59,42 +55,6 @@
     # strongly encouraged since mapping is clear if initial/0 position is clear and rotor/stator are known
     VALVE_BY_ANGLE_CW = "LA0"
     VALVE_BY_ANGLE_CCW = "LA1"
-
-=======
-
-    PAUSE = "K"
-    RESUME = "$"
-    CLEAR_BUFFER = "V"
-
-    INIT_ALL = "X"
-    INIT_VALVE_ONLY = "LX"
-    INIT_SYRINGE_ONLY = "X1"
-
-    # only works for pumps with two syringe drivers
-    SET_VALVE_CONTINUOUS_DISPENSE = "LST19"
-    SET_VALVE_DUAL_DILUTOR = "LST20"
-
-    # if there are two drivers, both sides can be selected
-    SELECT_LEFT = "B"
-    SELECT_RIGHT = "C"
-
-    # SYRINGE POSITION
-    PICKUP = "P"
-    DELIVER = "D"
-    ABSOLUTE_MOVE = "M"
-
-    # VALVE POSITION
-    # strongly discouraged since mapping changes
-    VALVE_TO_INLET = "I"
-    VALVE_TO_OUTLET = "O"
-    VALVE_TO_WASH = "W"
-    VALVE_BY_NAME_CW = "LP0"
-    VALVE_BY_NAME_CCW = "LP1"
-    # strongly encouraged since mapping is clear if initial/0 position is clear and rotor/stator are known
-    VALVE_BY_ANGLE_CW = "LA0"
-    VALVE_BY_ANGLE_CCW = "LA1"
-
->>>>>>> fef0d100
     # STATUS REQUEST
     # INFORMATION REQUEST -- these all returns Y/N/* where * means busy
     REQUEST_DONE = "F"
@@ -306,7 +266,6 @@
 
     async def write_and_read_reply_async(self, command: Protocol1Command) -> str:
         """Send a command to the pump, read the replies and returns it, optionally parsed."""
-<<<<<<< HEAD
         async with self._serial_lock:
             self._serial.reset_input_buffer()
             await self._write_async(f"{command.compile()}\r".encode("ascii"))
@@ -345,19 +304,6 @@
             parsed_response = self._parse_response(response)
 
             return parsed_response
-=======
-        self._serial.reset_input_buffer()
-        await self._write_async(f"{command.compile()}\r".encode("ascii"))
-        response = await self._read_reply_async()
-
-        if not response:
-            raise InvalidConfigurationError(
-                f"No response received from pump! "
-                f"Maybe wrong pump address? (Set to {command.target_pump_num})"
-            )
-
-        return self._parse_response(response)
->>>>>>> fef0d100
 
 
 class ML600(FlowchemDevice):
@@ -445,11 +391,7 @@
                 f"The volume (in ml) has to be one of {ML600.VALID_SYRINGE_VOLUME}"
             )
 
-<<<<<<< HEAD
         self._steps_per_ml = ureg(f"{48000 / self.syringe_volume} step")
-=======
-        self._steps_per_ml = ureg.Quantity(f"{48000 / self.syringe_volume} step")
->>>>>>> fef0d100
         # self._offset_steps = 100  # Steps added to each absolute move command, to decrease wear and tear at volume = 0
         # self._max_vol = (48000 - self._offset_steps) * ureg.step / self._steps_per_ml
         # logger.warning(f"due to offset steps is {self._offset_steps}. the max_vol : {self._max_vol}")
@@ -505,11 +447,7 @@
             )
         )
 
-<<<<<<< HEAD
     async def initialize(self, init_speed: str = "200 sec / stroke"):
-=======
-    async def initialize(self):
->>>>>>> fef0d100
         """Initialize pump and its components."""
         await self.pump_io.initialize()
         await self.wait_until_idle()
@@ -534,11 +472,7 @@
         command.target_pump_num = self.address
         return await self.pump_io.write_and_read_reply_async(command)
 
-<<<<<<< HEAD
     def _validate_speed(self, speed: ureg | None) -> str:
-=======
-    def _validate_speed(self, speed: Quantity | None) -> str:
->>>>>>> fef0d100
         """Validate the speed.
 
         Given a speed (seconds/stroke) returns a valid value for it, and a warning if out of bounds.
@@ -574,11 +508,7 @@
         """Initialize valve only."""
         return await self.send_command_and_read_reply(Protocol1Command(command=ML600Commands.INIT_VALVE_ONLY))
 
-<<<<<<< HEAD
     async def initialize_syringe(self, speed: ureg, pump: str = ""):
-=======
-    async def initialize_syringe(self, speed: Quantity | None = None):
->>>>>>> fef0d100
         """Initialize syringe only. speed: 2-3692 in seconds/stroke"""
 
         init_syringe = Protocol1Command(
@@ -589,11 +519,7 @@
         )
         return await self.send_command_and_read_reply(init_syringe)
 
-<<<<<<< HEAD
     def _flowrate_to_seconds_per_stroke(self, flowrate: ureg):
-=======
-    def _flowrate_to_seconds_per_stroke(self, flowrate: Quantity):
->>>>>>> fef0d100
         """Convert flow rates to steps per seconds.
 
         To determine the volume dispensed per step the total syringe volume is divided by
@@ -610,22 +536,14 @@
         flowrate = 1 / (second_per_stroke * self._steps_per_ml)
         return flowrate.to("ml/min")
 
-<<<<<<< HEAD
     def _volume_to_step_position(self, volume: ureg) -> int:
-=======
-    def _volume_to_step_position(self, volume: Quantity) -> int:
->>>>>>> fef0d100
         """Convert a volume to a step position."""
         # todo: different syringes
         # noinspection PyArgumentEqualDefault
         steps = volume * self._steps_per_ml
         return round(steps.m_as("steps"))
 
-<<<<<<< HEAD
     async def get_current_volume(self, pump: str = "") -> ureg:
-=======
-    async def get_current_volume(self, pump: str = "") -> Quantity:
->>>>>>> fef0d100
         """Return current syringe position in ml."""
         syringe_pos = await self.send_command_and_read_reply(
             Protocol1Command(command=ML600Commands.CURRENT_SYRINGE_POSITION,target_component=pump),)
@@ -633,11 +551,7 @@
         current_steps = int(syringe_pos) * ureg.step
         return current_steps / self._steps_per_ml
 
-<<<<<<< HEAD
     async def set_to_volume(self, target_volume: ureg, rate: ureg, pump: str = ""):
-=======
-    async def set_to_volume(self, target_volume: Quantity, rate: Quantity, pump: str = ""):
->>>>>>> fef0d100
         """Absolute move to target volume provided by set step position and speed."""
         # in pump component, it already checked the desired volume setting is possible to execute or not
         speed = self._flowrate_to_seconds_per_stroke(rate)  # in seconds/stroke
@@ -745,11 +659,7 @@
         """Check if the pump is idle (actually check if the last command has ended)."""
         return (
             await self.send_command_and_read_reply(
-<<<<<<< HEAD
                 Protocol1Command(command=ML600Commands.REQUEST_DONE, execution_command="", target_component=pump)) == "Y"
-=======
-                Protocol1Command(command=ML600Commands.REQUEST_DONE, execution_command="")) == "Y"
->>>>>>> fef0d100
         )
 
     async def is_single_syringe(self) -> bool:
@@ -857,7 +767,6 @@
         return True
         # todo: it's will be good check only pump but not whole system
 
-<<<<<<< HEAD
     async def send_multiple_commands(self, list_of_commands: [Protocol1Command]) -> str:
         return await self.pump_io.multiple_write_and_read_reply_async(list_of_commands)
 
@@ -939,18 +848,4 @@
     asyncio.run(pump1.initialize())
     #asyncio.run(pump1.set_to_volume(target_volume= ureg("0 ml"), rate= ureg("0.5 ml/min"), pump="C"))
     asyncio.run(pump1.set_to_volume_dual_syringes(target_volume= ureg("0.1 ml"), rate= ureg("2 ml/min"), valve_angles={"left": "[[null,0],[2,3]]", "right": "[[null,0],[2,3]]"}))
-=======
-
-if __name__ == "__main__":
-    # asyncio.run(main())
-
-    conf = {
-        "port": "COM9",
-        "address": 1,
-        "name": "test1",
-        "syringe_volume": "5 mL",
-    }
-    pump1 = ML600.from_config(**conf)
-    asyncio.run(pump1.initialize())
->>>>>>> fef0d100
     #print(asyncio.run(pump1.get_valve_status("C")))
