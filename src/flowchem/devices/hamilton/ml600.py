--- conflicted
+++ resolved
@@ -248,18 +248,6 @@
             )
 
         return self._parse_response(response)
-<<<<<<< HEAD
-
-
-class ML600Commands(Enum):
-    """ Just a collection of commands. Grouped here to ease future, unlikely, changes. """
-
-    PAUSE = "K"
-    RESUME = "$"
-    CLEAR_BUFFER = "V"
-=======
->>>>>>> 0a83d7af
-
 
 
 class ML600(FlowchemDevice):
@@ -720,7 +708,6 @@
         # todo: it's will be good check only pump but not whole system
 
 
-
 if __name__ == "__main__":
     # asyncio.run(main())
 
