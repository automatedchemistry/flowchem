"""Generic valve."""
from __future__ import annotations

from pydantic import BaseModel
import json
<<<<<<< HEAD
=======
from typing import Tuple, List, Optional
>>>>>>> fef0d100

from flowchem.components.flowchem_component import FlowchemComponent
from flowchem.devices.flowchem_device import FlowchemDevice
from flowchem.utils.exceptions import InvalidConfigurationError, DeviceError


def return_tuple_from_input(str_or_tuple):
    # in case no input is given, required, simply return None, will be dealt with by consumer
    if not str_or_tuple:
        return None
    elif type(str_or_tuple) is str:
        parsed_input = json.loads(str_or_tuple)
        if type(parsed_input[0]) is not list:
            parsed_input = [parsed_input]
        return tuple(tuple(inner) for inner in parsed_input)
    elif type(str_or_tuple) is tuple:
        if type(str_or_tuple[0]) is not tuple:
            str_or_tuple = (str_or_tuple,)
        return str_or_tuple
    else:
        raise DeviceError("Please provide input of type '[[1,2],[3,4]]'")


def return_bool_from_input(str_or_bool):
    if type(str_or_bool) is bool:
        return str_or_bool
    elif type(str_or_bool) is str:
        if str_or_bool.lower() == "true":
            return True
        elif str_or_bool.lower() == "false":
            return False
        elif str_or_bool == "":
            return None
        else:
            raise DeviceError("Please provide input of type bool, '' or 'True' or 'False'")


class ValveInfo(BaseModel):
    """
    ports: an attribute representing the available ports on the stator
    positions: an attribute mapping implicit, tacit numbers as keys to the stator ports that are connected at this
                position
    """
    ports: list[tuple]
    positions: dict[int, tuple[tuple[None | int, ...], ...]]


def all_tuples_in_nested_tuple(tuple_in: tuple[tuple[int, int], ...],
                               tuple_contains: tuple[tuple[int, int, ...], ...]) -> bool:
    """Check if all requested tuples are in a tuple of tuples"""
    all_contained = []
    for subtuple in tuple_in:
        for supertuple in tuple_contains:
            if set(subtuple) <= set(supertuple):
                all_contained.append(True)
                break
    if len(all_contained) == len(tuple_in):
        return True
    else:
        return False


def no_tuple_in_nested_tuple(tuple_in: tuple[tuple[int, int], ...],
                             tuple_contains: tuple[tuple[int, int, ...], ...]) -> bool:
    """Check if none of requested tuples are in a tuple of tuples"""
    contains_tuple = False
    for subtuple in tuple_in:
        for supertuple in tuple_contains:
            if set(subtuple) <= set(supertuple):
                contains_tuple = True
    return not contains_tuple


class Valve(FlowchemComponent):
    """An abstract class for devices of type valve.

    .. warning::
        Device objects should not directly generate components with this object but rather a more specific valve type,
        such as `SixPortTwoPositionValve` or `SixPortPositionValve`.

    All valves are characterized by:

    - a connections() method, which returns an Instance of the ValveInfo class
    - a `set_position()` method
    - a `get_position()` method

    This is explicit and informative in itself and requires no further intermittent helper mappings
    """

    def __init__(
            self,
            name: str,
<<<<<<< HEAD
            hw_device: FlowchemDevice,
            stator_ports: [(), ()],
            rotor_ports: [(), ()],
=======
            hw_device: "FlowchemDevice",
            stator_ports: [(), ()],  # type: ignore
            rotor_ports: [(), ()],  # type: ignore
>>>>>>> fef0d100
    ) -> None:
        """Create a valve object.

        Args:
        ----
            name: device name, passed to FlowchemComponent.
            hw_device: the object that controls the hardware.
            stator_ports
            rotor_ports
            rotor and stator are both represented like:
            (   (1,2,3,4,5,6),          (0))
                radial ports       middle ports
            Ports should be equally distributed, with equally spaced angle in between. If this is not the case, add None
             for missing port

            Exemple: 4 port 5 Position Valve
            stator_ports=[(None, None, 1, None, 2, None, 3, None,), (0,)],
            rotor_ports=[(None, 5, None, None, 4, None, 4, None), (5,)],

                                 1
                             * * * * *
                           *     x     *
                         *               *
                     8  *  x            -x *  2
                        *            -     *
                     7  * o-      o-     o *  3
                        *   -              *
                        *  x -           x *  4
                     6   *     -          *
                           *    -o      *
                             * * * * *
                                 5

        X - inaccessible port (addressed as None in stator_ports)
        O - accessible port

        Note that the only positions available as accessible ports are 3, 5, 7, and 0 (corresponding to 1, 2, 3, and 0).

        The connection is made between the port at position 5 and the ports at positions 7 and 0 (central port) and
        at position 2.

        """
        # a valve consists of a rotor and a stator. Solenoid valves Are special cases and can be decomposed into
        # Open/closed valves, need not be treated here but could be simulated by a [1,2,None] and rotor [3,3,None]
        self._rotor_ports = rotor_ports
        self._stator_ports = stator_ports
        self._positions = self._create_connections(self._stator_ports, self._rotor_ports)

        # bwe can infer
        super().__init__(name, hw_device)

        self.add_api_route("/position", self.get_position, methods=["GET"])
        self.add_api_route("/position", self.set_position, methods=["PUT"])
        self.add_api_route("/connections", self.connections, methods=["GET"])

    def _create_connections(self, stator_ports, rotor_ports):
        """
        Create possible switching states from a stator and rotor representation. Position names are integers. Going to
        the next position in clockwise direction increases position name by one
        """
        connections = {}
        if len(rotor_ports) != len(stator_ports):
            raise InvalidConfigurationError
        if len(rotor_ports) == 1:
            # in case there is no 0 port, for data uniformity, internally add it. strictly, the stator and rotor
            # should reflect physical properties, so if stator has a hole in middle it should have 0, but only rotor
<<<<<<< HEAD
            # None. Sinc ethis does not impact functionality, thoroughness will be left to the user
=======
            # None. Since this does not impact functionality, thoroughness will be left to the user
>>>>>>> fef0d100
            rotor_ports.append([None])
            stator_ports.append([None])
        # it is rather simple: we just move the rotor by one and thereby create a dictionary
        for _ in range(len(rotor_ports[0])):
            rotor_curr = rotor_ports[0][-_:] + rotor_ports[0][:-_]
            _connections_per_position = {}
            for rotor_position, stator_position in zip(rotor_curr + rotor_ports[1], stator_ports[0] + stator_ports[1]):
                # rotor positions act as dictionary keys, take into account the [1] position for connecting the 0
                # if dict key exists, instead of overwriting, simply append
                # if rotor is none, means there is no connection, so do not add
                if rotor_position is not None:
                    try:
                        _connections_per_position[rotor_position] += (stator_position,)
                    except KeyError:
                        _connections_per_position[rotor_position] = (stator_position,)
                        # get rid of the keys, values are the connected ports in each position
            connections[_] = tuple(_connections_per_position.values())
        # lastly, trim the lists of connections that already exist
        # trim returned connections
        unique_connections = set(connections.values())
        to_delete = []
        for connection in unique_connections:
            counter = 0
            for key, value in connections.items():
                if connection == value:
                    if counter > 0:
                        to_delete.append(key)
                    counter += 1
        for _ in to_delete:
            del connections[_]

        return connections

<<<<<<< HEAD
    def _change_connections(self, raw_position: int, reverse: bool = False) -> str:
=======
    def _change_connections(self, raw_position: int | str, reverse: bool = False):
>>>>>>> fef0d100
        # abstract valve mapping needs to be translated to device-specific position naming. This can be eg
        # addition/subtraction of one, multiplication with some angle or mapping to letters. Needs to be implemented on
        # device level since this is device communication protocol specific
        """
        Change connections based on the valve's raw position.

        Args:
<<<<<<< HEAD
            raw_position (int): The raw position of the valve.
=======
            raw_position (int | str): The raw position of the valve.
>>>>>>> fef0d100
            reverse (bool): Whether to reverse the mapping.

        Returns:
            int: The mapped position.
        """
<<<<<<< HEAD
=======
        raise NotImplementedError
>>>>>>> fef0d100

    def _connect_positions(self,
                           positions_to_connect: tuple[tuple],
                           positions_not_to_connect: tuple[tuple] = None,
                           arbitrary_switching: bool = True) -> int:
        """
        This is the heart of valve switching logic: select the suitable position (so actually the key in
        self._positions) to create desired connections
        """
        possible_positions = []
        # check if this is possible given the mapping
        for key, values in self._positions.items():
            if positions_not_to_connect:
                if all_tuples_in_nested_tuple(positions_to_connect, values) and no_tuple_in_nested_tuple(
                        positions_not_to_connect, values):
                    possible_positions.append(key)
            elif all_tuples_in_nested_tuple(positions_to_connect, values):
                possible_positions.append(key)
        if len(possible_positions) > 1:
            if not arbitrary_switching:
                raise DeviceError("There are multiple positions for the valve to connect your specified ports. "
                                  "Either allow arbitrary switching, or specify which connections not to connect")
            elif arbitrary_switching:
                return possible_positions[0]
            else:
                raise DeviceError
        elif len(possible_positions) == 1:
            return possible_positions[0]
        else:
            # this means length == 0, no connection possible
            raise DeviceError("Connection is not possible. The valve you selected can not connect selected ports."
                              "This can be due to exclusion of certain connections by setting positions_not_to_connect")

<<<<<<< HEAD
    async def get_position(self) -> list[list[int | None]]:
        """Get current valve position."""
        if not hasattr(self, "identifier"):
            pos = await self.hw_device.get_raw_position()
        else:
            pos = await self.hw_device.get_raw_position(self.identifier)
        pos = int(pos) if pos.isnumeric() else pos
        return self._positions[int(self._change_connections(pos, reverse=True))]


    async def set_position(self, connect: str = "", disconnect: str = "",
=======
    async def get_position(self) -> List[List[Optional[int]]]:
        """Get current valve position."""
        if not hasattr(self, "identifier"):
            pos = await self.hw_device.get_raw_position()  # type: ignore
        else:
            pos = await self.hw_device.get_raw_position(self.identifier) # type: ignore
        if isinstance(pos, str) and pos.isnumeric():
            pos = int(pos)
        return self._positions[int(self._change_connections(pos, reverse=True))]

    async def set_position(self,
                           connect: str = "",
                           disconnect: str = "",
>>>>>>> fef0d100
                           ambiguous_switching: str | bool = False) -> bool:
        """Move valve to position, which connects named ports"""
        connect=return_tuple_from_input(connect)
        disconnect=return_tuple_from_input(disconnect)
        ambiguous_switching=return_bool_from_input(ambiguous_switching)
        target_pos = self._connect_positions(positions_to_connect=connect, positions_not_to_connect=disconnect,
                                             arbitrary_switching=ambiguous_switching)
        target_pos = self._change_connections(target_pos)
        if not hasattr(self, "identifier"):
            await self.hw_device.set_raw_position(target_pos)
            return True
        else:
<<<<<<< HEAD
            await self.hw_device.set_raw_position(target_pos, target_component=self.identifier)
            return True
=======
            await self.hw_device.set_raw_position(target_pos, target_component=self.identifier) # type: ignore
        return True
>>>>>>> fef0d100


    def connections(self) -> ValveInfo:
        """Get the list of all available positions for this valve.
        This mainly has informative purpose
        """
        return ValveInfo(ports=self._stator_ports, positions=self._positions)

    # Philosophy: explicitly specify which ports to connect
    # In case of a simple multiposition valve, it always connects the always open central port to the requested port.
    # But there are more complex rotors available, already with an injection valve: connect((1, 2)) is concise and clear.
    # What is even more important, one can specify which ports to not connect (optionally during switching)
    # This issue is most pressing with hamilton valves, where some positions connect 3 ports and it is very hard to
    # foresee what command does what. SO here a simple connect((1,2)) helps.
    # In order for that to work, and to make the coding and usage simple and concise, some definitions are needed:
    # 1) The port zero can exist, but does not necessarily.
    #    For nomenclature reasons, port zero is the one the turning axis and only this one. COmmonly, this port,
    #    if existing, is always open
    # 2) At the physical valve, the upmost is port 1
    #   a) If there is no port straight on top, then one goes in clockwise direction, until a port comes, which is then one
    # 3 )Beware: For logical reasons, we need to introduce ports of "number" None. These are needed because we need to
    #   define dead-ends. These dead-ends are IMMUTABLE dead-ends, so the stator or rotor do not have an opening there
    #   Any time there is a different amount of positions on rotor and stator, Noneports are introduced
    # 5) Mutable dead-ends: blanking plugs are treated as port number, the consumer needs to deal with its definition by
    #   graph or similar since blanking plugs on valve side could be open
    # Dead-ends are needed because we represent valves as graphs, edges are represented by same numbers shared. If a
    # port does not connect to anything, we set it None. There is 1 example where that is strictly needed for the logic
    # to work: Again the hamilton, it will become clear why. So much now: The rotor has more open positions than the
    # stator.
    # 6) The so far mentioned logic only strictly applies to valves facing the user with their front side, however,
    # e.g. the autosampler faces one valve with its always open port to the ground. Simply flip horizontally until it
    # faces you<|MERGE_RESOLUTION|>--- conflicted
+++ resolved
@@ -3,10 +3,7 @@
 
 from pydantic import BaseModel
 import json
-<<<<<<< HEAD
-=======
 from typing import Tuple, List, Optional
->>>>>>> fef0d100
 
 from flowchem.components.flowchem_component import FlowchemComponent
 from flowchem.devices.flowchem_device import FlowchemDevice
@@ -99,15 +96,9 @@
     def __init__(
             self,
             name: str,
-<<<<<<< HEAD
-            hw_device: FlowchemDevice,
-            stator_ports: [(), ()],
-            rotor_ports: [(), ()],
-=======
             hw_device: "FlowchemDevice",
             stator_ports: [(), ()],  # type: ignore
             rotor_ports: [(), ()],  # type: ignore
->>>>>>> fef0d100
     ) -> None:
         """Create a valve object.
 
@@ -174,11 +165,7 @@
         if len(rotor_ports) == 1:
             # in case there is no 0 port, for data uniformity, internally add it. strictly, the stator and rotor
             # should reflect physical properties, so if stator has a hole in middle it should have 0, but only rotor
-<<<<<<< HEAD
-            # None. Sinc ethis does not impact functionality, thoroughness will be left to the user
-=======
             # None. Since this does not impact functionality, thoroughness will be left to the user
->>>>>>> fef0d100
             rotor_ports.append([None])
             stator_ports.append([None])
         # it is rather simple: we just move the rotor by one and thereby create a dictionary
@@ -212,11 +199,7 @@
 
         return connections
 
-<<<<<<< HEAD
-    def _change_connections(self, raw_position: int, reverse: bool = False) -> str:
-=======
     def _change_connections(self, raw_position: int | str, reverse: bool = False):
->>>>>>> fef0d100
         # abstract valve mapping needs to be translated to device-specific position naming. This can be eg
         # addition/subtraction of one, multiplication with some angle or mapping to letters. Needs to be implemented on
         # device level since this is device communication protocol specific
@@ -224,20 +207,13 @@
         Change connections based on the valve's raw position.
 
         Args:
-<<<<<<< HEAD
-            raw_position (int): The raw position of the valve.
-=======
             raw_position (int | str): The raw position of the valve.
->>>>>>> fef0d100
             reverse (bool): Whether to reverse the mapping.
 
         Returns:
             int: The mapped position.
         """
-<<<<<<< HEAD
-=======
         raise NotImplementedError
->>>>>>> fef0d100
 
     def _connect_positions(self,
                            positions_to_connect: tuple[tuple],
@@ -271,19 +247,6 @@
             raise DeviceError("Connection is not possible. The valve you selected can not connect selected ports."
                               "This can be due to exclusion of certain connections by setting positions_not_to_connect")
 
-<<<<<<< HEAD
-    async def get_position(self) -> list[list[int | None]]:
-        """Get current valve position."""
-        if not hasattr(self, "identifier"):
-            pos = await self.hw_device.get_raw_position()
-        else:
-            pos = await self.hw_device.get_raw_position(self.identifier)
-        pos = int(pos) if pos.isnumeric() else pos
-        return self._positions[int(self._change_connections(pos, reverse=True))]
-
-
-    async def set_position(self, connect: str = "", disconnect: str = "",
-=======
     async def get_position(self) -> List[List[Optional[int]]]:
         """Get current valve position."""
         if not hasattr(self, "identifier"):
@@ -297,7 +260,6 @@
     async def set_position(self,
                            connect: str = "",
                            disconnect: str = "",
->>>>>>> fef0d100
                            ambiguous_switching: str | bool = False) -> bool:
         """Move valve to position, which connects named ports"""
         connect=return_tuple_from_input(connect)
@@ -310,13 +272,8 @@
             await self.hw_device.set_raw_position(target_pos)
             return True
         else:
-<<<<<<< HEAD
-            await self.hw_device.set_raw_position(target_pos, target_component=self.identifier)
-            return True
-=======
             await self.hw_device.set_raw_position(target_pos, target_component=self.identifier) # type: ignore
         return True
->>>>>>> fef0d100
 
 
     def connections(self) -> ValveInfo:
