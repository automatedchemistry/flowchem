--- conflicted
+++ resolved
@@ -3,11 +3,7 @@
 
 from pydantic import BaseModel
 import json
-<<<<<<< HEAD
-from typing import Tuple, Optional
-=======
 from typing import Tuple, Any, List, Optional
->>>>>>> 0a83d7af
 
 from flowchem.components.flowchem_component import FlowchemComponent
 from flowchem.devices.flowchem_device import FlowchemDevice
@@ -245,11 +241,7 @@
             raise DeviceError("Connection is not possible. The valve you selected can not connect selected ports."
                               "This can be due to exclusion of certain connections by setting positions_not_to_connect")
 
-<<<<<<< HEAD
-    async def get_position(self) -> list[list[Optional[int]]]:
-=======
     async def get_position(self) -> List[List[Optional[int]]]:
->>>>>>> 0a83d7af
         """Get current valve position."""
         if not hasattr(self, "identifier"):
             pos = await self.hw_device.get_raw_position() # type: ignore
