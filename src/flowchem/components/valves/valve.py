--- conflicted
+++ resolved
@@ -53,25 +53,10 @@
     positions: dict[int, Tuple[Tuple[None | int, ...], ...]]
 
 
-<<<<<<< HEAD
-def all_tuples_in_nested_tuple(tuple_in: tuple[tuple[int, int], ...],
-                               tuple_contains: tuple[tuple[int, int, ...], ...]) -> bool:
-    """
-    Checks if all requested tuples are in a tuple of tuples.
-
-    Args:
-        tuple_in: The tuples to check for.
-        tuple_contains: The nested tuples to check within.
-
-    Returns:
-        bool: True if all requested tuples are found, False otherwise.
-    """
-=======
 # mypy: ignore-errors
 def all_tuples_in_nested_tuple(tuple_in: Tuple[Tuple[int, int], ...],
                                tuple_contains: Tuple[Tuple[int, int, ...], ...]) -> bool:
     """Check if all requested tuples are in a tuple of tuples"""
->>>>>>> f6fd17c0
     all_contained = []
     for subtuple in tuple_in:
         for supertuple in tuple_contains:
@@ -84,25 +69,10 @@
         return False
 
 
-<<<<<<< HEAD
-def no_tuple_in_nested_tuple(tuple_in: tuple[tuple[int, int], ...],
-                             tuple_contains: tuple[tuple[int, int, ...], ...]) -> bool:
-    """
-    Checks if none of the requested tuples are in a tuple of tuples.
-
-    Args:
-        tuple_in: The tuples to check for.
-        tuple_contains: The nested tuples to check within.
-
-    Returns:
-        bool: True if none of the requested tuples are found, False otherwise.
-    """
-=======
 # mypy: ignore-errors
 def no_tuple_in_nested_tuple(tuple_in: Tuple[Tuple[int, int], ...],
                              tuple_contains: Tuple[Tuple[int, int, ...], ...]) -> bool:
     """Check if none of requested tuples are in a tuple of tuples"""
->>>>>>> f6fd17c0
     contains_tuple = False
     for subtuple in tuple_in:
         for supertuple in tuple_contains:
@@ -115,11 +85,8 @@
     """
     An abstract class for devices of type valve.
 
-<<<<<<< HEAD
+    ... warning::
     Warning:
-=======
-    ... warning::
->>>>>>> f6fd17c0
         Device objects should not directly generate components with this object but rather a more specific valve type,
         such as `SixPortTwoPositionValve` or `SixPortPositionValve`.
 
@@ -143,12 +110,18 @@
     ) -> None:
         """Create a valve object.
 
-
-        Rotor and stator are both represented like:
-        ((1,2,3,4,5,6),          (0))
-            radial ports       middle ports
-        Ports should be equally distributed, with equally spaced angle in between. If this is not the case, add None
-         for missing port
+        Args:
+        ----
+            name: device name, passed to FlowchemComponent.
+            hw_device: the object that controls the hardware.
+            stator_ports
+            rotor_ports
+            rotor and stator are both represented like:
+            (   (1,2,3,4,5,6),          (0))
+                radial ports       middle ports
+                          should be equally distributed, with equally spaced angle in between. If this is not the
+                          case, add None
+             for missing port
 
         Exemple: 4 port 5 Position Valve
         stator_ports=[(None, None, 1, None, 2, None, 3, None,), (0,)],
@@ -173,25 +146,12 @@
 
         Args:
         ----
-<<<<<<< HEAD
             name: Device name, passed to FlowchemComponent.
             hw_device: The object that controls the hardware.
             stator_ports: Configuration of stator ports.
             rotor_ports: Configuration of rotor ports.
 
 
-=======
-            name: device name, passed to FlowchemComponent.
-            hw_device: the object that controls the hardware.
-            stator_ports
-            rotor_ports
-            rotor and stator are both represented like:
-            (   (1,2,3,4,5,6),          (0))
-                radial ports       middle ports
-                          should be equally distributed, with equally spaced angle in between. If this is not the
-                          case, add None
-             for missing port
->>>>>>> f6fd17c0
 
         """
         # a valve consists of a rotor and a stator. Solenoid valves Are special cases and can be decomposed into
@@ -259,23 +219,8 @@
 
         return connections
 
-<<<<<<< HEAD
-    def _change_connections(self, raw_position: int, reverse: bool = False) -> str:
-        """
-        Translate the raw position to the corresponding device-specific position naming.
-
-        Args:
-            raw_position: The raw position value to be translated.
-            reverse: If True, performs the reverse translation (default is False).
-
-        Returns:
-            str: The translated position.
-        """
-        # abstract valve mapping needs to be translated to device-specific position naming. This can be eg
-=======
     def _change_connections(self, raw_position: int | str, reverse: bool = False):
         # abstract valve mapping needs to be translated to device-specific position naming. This can be e.g.
->>>>>>> f6fd17c0
         # addition/subtraction of one, multiplication with some angle or mapping to letters. Needs to be implemented on
         # device level since this is device communication protocol specific
         raise NotImplementedError
@@ -303,7 +248,6 @@
         # check if this is possible given the mapping
         for key, values in self._positions.items():
             if positions_not_to_connect:
-                # Check the type of the 'no_tuple_in_nested_tuple' Expected tuple[tuple[int, int], ...]
                 if all_tuples_in_nested_tuple(positions_to_connect, values) and no_tuple_in_nested_tuple(
                         positions_not_to_connect, values):
                     possible_positions.append(key)
@@ -324,18 +268,8 @@
             raise DeviceError("Connection is not possible. The valve you selected can not connect selected ports."
                               "This can be due to exclusion of certain connections by setting positions_not_to_connect")
 
-<<<<<<< HEAD
-    async def get_position(self) -> tuple[tuple, tuple]:
-        """
-        Get the current valve position.
-
-        Returns:
-            tuple: The current position of the valve.
-        """
-=======
     async def get_position(self) -> list[list[int]]:
         """Get current valve position."""
->>>>>>> f6fd17c0
         if not hasattr(self, "identifier"):
             pos = await self.hw_device.get_raw_position() # type: ignore
         else:
@@ -344,23 +278,6 @@
         # check the type (tuple[tuple, tuple]) -> return a tuple[Any,]
         return self._positions[int(self._change_connections(pos, reverse=True))]
 
-<<<<<<< HEAD
-    async def set_position(self, connect: str | tuple = "", disconnect: str | tuple = "",
-                           ambiguous_switching: str | bool = False):
-        """
-        Move the valve to the position that connects the specified ports.
-
-        Args:
-            connect: Ports to connect.
-            disconnect: Ports to disconnect.
-            ambiguous_switching: If True, allows ambiguous switching.
-        """
-        connect=return_tuple_from_input(connect)
-        disconnect=return_tuple_from_input(disconnect)
-        ambiguous_switching=return_bool_from_input(ambiguous_switching)
-        target_pos = self._connect_positions(positions_to_connect=connect, positions_not_to_connect=disconnect,
-                                             arbitrary_switching=ambiguous_switching)
-=======
     async def set_position(self,
                            connect: str = "",
                            disconnect: str = "",
@@ -372,7 +289,6 @@
         target_pos = self._connect_positions(positions_to_connect=connect_tuple,
                                              positions_not_to_connect=disconnect_tuple,
                                              arbitrary_switching=ambiguous_switching_bool)
->>>>>>> f6fd17c0
         target_pos = self._change_connections(target_pos)
         if not hasattr(self, "identifier"):
             await self.hw_device.set_raw_position(target_pos) # type: ignore
