--- conflicted
+++ resolved
@@ -3,7 +3,6 @@
 
 from pydantic import BaseModel
 import json
-from typing import Tuple
 
 from flowchem.components.flowchem_component import FlowchemComponent
 from flowchem.devices.flowchem_device import FlowchemDevice
@@ -48,12 +47,11 @@
                 position
     """
     ports: list[tuple]
-    positions: dict[int, Tuple[Tuple[None | int, ...], ...]]
-
-
-# mypy: ignore-errors
-def all_tuples_in_nested_tuple(tuple_in: Tuple[Tuple[int, int], ...],
-                               tuple_contains: Tuple[Tuple[int, int, ...], ...]) -> bool:
+    positions: dict[int, tuple[tuple[None | int, ...], ...]]
+
+
+def all_tuples_in_nested_tuple(tuple_in: tuple[tuple[int, int], ...],
+                               tuple_contains: tuple[tuple[int, int, ...], ...]) -> bool:
     """Check if all requested tuples are in a tuple of tuples"""
     all_contained = []
     for subtuple in tuple_in:
@@ -67,9 +65,8 @@
         return False
 
 
-# mypy: ignore-errors
-def no_tuple_in_nested_tuple(tuple_in: Tuple[Tuple[int, int], ...],
-                             tuple_contains: Tuple[Tuple[int, int, ...], ...]) -> bool:
+def no_tuple_in_nested_tuple(tuple_in: tuple[tuple[int, int], ...],
+                             tuple_contains: tuple[tuple[int, int, ...], ...]) -> bool:
     """Check if none of requested tuples are in a tuple of tuples"""
     contains_tuple = False
     for subtuple in tuple_in:
@@ -82,7 +79,7 @@
 class Valve(FlowchemComponent):
     """An abstract class for devices of type valve.
 
-    ... warning::
+    .. warning::
         Device objects should not directly generate components with this object but rather a more specific valve type,
         such as `SixPortTwoPositionValve` or `SixPortPositionValve`.
 
@@ -98,9 +95,9 @@
     def __init__(
             self,
             name: str,
-            hw_device: "FlowchemDevice",
-            stator_ports: [(), ()], # type: ignore
-            rotor_ports: [(), ()], # type: ignore
+            hw_device: FlowchemDevice,
+            stator_ports: [(), ()],
+            rotor_ports: [(), ()],
     ) -> None:
         """Create a valve object.
 
@@ -113,8 +110,7 @@
             rotor and stator are both represented like:
             (   (1,2,3,4,5,6),          (0))
                 radial ports       middle ports
-                          should be equally distributed, with equally spaced angle in between. If this is not the
-                          case, add None
+            Ports should be equally distributed, with equally spaced angle in between. If this is not the case, add None
              for missing port
 
         """
@@ -131,8 +127,7 @@
         self.add_api_route("/position", self.set_position, methods=["PUT"])
         self.add_api_route("/connections", self.connections, methods=["GET"])
 
-    @staticmethod
-    def _create_connections(stator_ports, rotor_ports):
+    def _create_connections(self, stator_ports, rotor_ports):
         """
         Create possible switching states from a stator and rotor representation. Position names are integers. Going to
         the next position in clockwise direction increases position name by one
@@ -143,7 +138,7 @@
         if len(rotor_ports) == 1:
             # in case there is no 0 port, for data uniformity, internally add it. strictly, the stator and rotor
             # should reflect physical properties, so if stator has a hole in middle it should have 0, but only rotor
-            # None. Sinc this does not impact functionality, thoroughness will be left to the user
+            # None. Sinc ethis does not impact functionality, thoroughness will be left to the user
             rotor_ports.append([None])
             stator_ports.append([None])
         # it is rather simple: we just move the rotor by one and thereby create a dictionary
@@ -177,8 +172,8 @@
 
         return connections
 
-    def _change_connections(self, raw_position: int | str, reverse: bool = False):
-        # abstract valve mapping needs to be translated to device-specific position naming. This can be e.g.
+    def _change_connections(self, raw_position: int, reverse: bool = False) -> str:
+        # abstract valve mapping needs to be translated to device-specific position naming. This can be eg
         # addition/subtraction of one, multiplication with some angle or mapping to letters. Needs to be implemented on
         # device level since this is device communication protocol specific
         """
@@ -193,8 +188,8 @@
         """
 
     def _connect_positions(self,
-                           positions_to_connect: Tuple[Tuple[int, int], ...],
-                           positions_not_to_connect: Tuple[Tuple[int, int], ...] | None = None,
+                           positions_to_connect: tuple[tuple],
+                           positions_not_to_connect: tuple[tuple] = None,
                            arbitrary_switching: bool = True) -> int:
         """
         This is the heart of valve switching logic: select the suitable position (so actually the key in
@@ -224,40 +219,30 @@
             raise DeviceError("Connection is not possible. The valve you selected can not connect selected ports."
                               "This can be due to exclusion of certain connections by setting positions_not_to_connect")
 
-<<<<<<< HEAD
-    async def get_position(self) -> list[list[int]]:
-=======
     async def get_position(self) -> list[list[int | None]]:
->>>>>>> fc1b68bc
         """Get current valve position."""
         if not hasattr(self, "identifier"):
-            pos = await self.hw_device.get_raw_position() # type: ignore
-        else:
-            pos = await self.hw_device.get_raw_position(self.identifier) # type: ignore
+            pos = await self.hw_device.get_raw_position()
+        else:
+            pos = await self.hw_device.get_raw_position(self.identifier)
         pos = int(pos) if pos.isnumeric() else pos
         return self._positions[int(self._change_connections(pos, reverse=True))]
 
-<<<<<<< HEAD
-    async def set_position(self,
-                           connect: str = "",
-                           disconnect: str = "",
-=======
 
     async def set_position(self, connect: str = "", disconnect: str = "",
->>>>>>> fc1b68bc
                            ambiguous_switching: str | bool = False):
         """Move valve to position, which connects named ports"""
-        connect_tuple = return_tuple_from_input(connect)
-        disconnect_tuple = return_tuple_from_input(disconnect)
-        ambiguous_switching_bool = return_bool_from_input(ambiguous_switching)
-        target_pos = self._connect_positions(positions_to_connect=connect_tuple,
-                                             positions_not_to_connect=disconnect_tuple,
-                                             arbitrary_switching=ambiguous_switching_bool)
+        connect=return_tuple_from_input(connect)
+        disconnect=return_tuple_from_input(disconnect)
+        ambiguous_switching=return_bool_from_input(ambiguous_switching)
+        target_pos = self._connect_positions(positions_to_connect=connect, positions_not_to_connect=disconnect,
+                                             arbitrary_switching=ambiguous_switching)
         target_pos = self._change_connections(target_pos)
         if not hasattr(self, "identifier"):
-            await self.hw_device.set_raw_position(target_pos) # type: ignore
-        else:
-            await self.hw_device.set_raw_position(target_pos, target_component=self.identifier) # type: ignore
+            await self.hw_device.set_raw_position(target_pos)
+        else:
+            await self.hw_device.set_raw_position(target_pos, target_component=self.identifier)
+
 
     def connections(self) -> ValveInfo:
         """Get the list of all available positions for this valve.
@@ -266,22 +251,20 @@
         return ValveInfo(ports=self._stator_ports, positions=self._positions)
 
     # Philosophy: explicitly specify which ports to connect
-    # In case of a simple multi-position valve, it always connects the always open central port to the requested port.
-    # But there are more complex rotors available, already with an injection valve: connect((1, 2)) is concise and
-    # clear.
+    # In case of a simple multiposition valve, it always connects the always open central port to the requested port.
+    # But there are more complex rotors available, already with an injection valve: connect((1, 2)) is concise and clear.
     # What is even more important, one can specify which ports to not connect (optionally during switching)
-    # This issue is most pressing with hamilton valves, where some positions connect 3 ports, and it is very hard to
+    # This issue is most pressing with hamilton valves, where some positions connect 3 ports and it is very hard to
     # foresee what command does what. SO here a simple connect((1,2)) helps.
     # In order for that to work, and to make the coding and usage simple and concise, some definitions are needed:
     # 1) The port zero can exist, but does not necessarily.
-    #    For nomenclature reasons, port zero is the one the turning axis and only this one. Commonly, this port,
+    #    For nomenclature reasons, port zero is the one the turning axis and only this one. COmmonly, this port,
     #    if existing, is always open
-    # 2) At the physical valve, the upmost is port 1.
-    # a) If there is no port straight on top, then one goes in clockwise direction, until a port comes, which is then
-    # one
+    # 2) At the physical valve, the upmost is port 1
+    #   a) If there is no port straight on top, then one goes in clockwise direction, until a port comes, which is then one
     # 3 )Beware: For logical reasons, we need to introduce ports of "number" None. These are needed because we need to
     #   define dead-ends. These dead-ends are IMMUTABLE dead-ends, so the stator or rotor do not have an opening there
-    #   Any time there is a different amount of positions on rotor and stator, None ports are introduced
+    #   Any time there is a different amount of positions on rotor and stator, Noneports are introduced
     # 5) Mutable dead-ends: blanking plugs are treated as port number, the consumer needs to deal with its definition by
     #   graph or similar since blanking plugs on valve side could be open
     # Dead-ends are needed because we represent valves as graphs, edges are represented by same numbers shared. If a
@@ -289,5 +272,5 @@
     # to work: Again the hamilton, it will become clear why. So much now: The rotor has more open positions than the
     # stator.
     # 6) The so far mentioned logic only strictly applies to valves facing the user with their front side, however,
-    # e.g. the auto-sampler faces one valve with its always open port to the ground. Simply flip horizontally until it
+    # e.g. the autosampler faces one valve with its always open port to the ground. Simply flip horizontally until it
     # faces you