--- conflicted
+++ resolved
@@ -3,10 +3,7 @@
 
 from pydantic import BaseModel
 import json
-<<<<<<< HEAD
-=======
 from typing import Tuple, List, Optional
->>>>>>> c2a5fc9b
 
 from flowchem.components.flowchem_component import FlowchemComponent
 from flowchem.devices.flowchem_device import FlowchemDevice
@@ -168,11 +165,7 @@
         if len(rotor_ports) == 1:
             # in case there is no 0 port, for data uniformity, internally add it. strictly, the stator and rotor
             # should reflect physical properties, so if stator has a hole in middle it should have 0, but only rotor
-<<<<<<< HEAD
-            # None. Sinc ethis does not impact functionality, thoroughness will be left to the user
-=======
             # None. Since this does not impact functionality, thoroughness will be left to the user
->>>>>>> c2a5fc9b
             rotor_ports.append([None])
             stator_ports.append([None])
         # it is rather simple: we just move the rotor by one and thereby create a dictionary
@@ -253,23 +246,14 @@
             raise DeviceError("Connection is not possible. The valve you selected can not connect selected ports."
                               "This can be due to exclusion of certain connections by setting positions_not_to_connect")
 
-<<<<<<< HEAD
-    async def get_position(self) -> list[list[int | None]]:
-=======
     async def get_position(self) -> List[List[Optional[int]]]:
->>>>>>> c2a5fc9b
         """Get current valve position."""
         if not hasattr(self, "identifier"):
             pos = await self.hw_device.get_raw_position()
         else:
-<<<<<<< HEAD
-            pos = await self.hw_device.get_raw_position(self.identifier)
-        pos = int(pos) if pos.isnumeric() else pos
-=======
             pos = await self.hw_device.get_raw_position(self.identifier) # type: ignore
         if isinstance(pos, str) and pos.isnumeric():
             pos = int(pos)
->>>>>>> c2a5fc9b
         return self._positions[int(self._change_connections(pos, reverse=True))]
 
 
