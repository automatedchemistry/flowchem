--- conflicted
+++ resolved
@@ -177,10 +177,7 @@
     "CVC3000: Test CVC3000 vacun pump",
     "Manson: Test Manson power control"
 ]
-<<<<<<< HEAD
-=======
 
->>>>>>> 22ce1b1c
 
 [tool.ruff]
 line-length = 120
